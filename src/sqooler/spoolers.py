"""
This module contains the code for the Spooler classes and its helpers. So it mainly meant to be deployed
on the back-end side for people that would like to perform calculations and work through the job queue.

The main class is the `Spooler` class. It is the class that is used for the simulators. 
The `LabscriptSpooler` class is a specialized version of the `Spooler` class that allows us to execute 
jobs in labscript directly.
"""

import os
from collections.abc import Callable
from typing import Type, Any, Optional
from time import sleep
from abc import ABC
import logging

from decouple import config

from pydantic import ValidationError, BaseModel

from .security import (
    JWK,
    jwk_from_config_str,
)

from .schemes import (
    BackendConfigSchemaIn,
    ExperimentDict,
    ExperimentalInputDict,
    ResultDict,
    StatusMsgDict,
    GateDict,
    LabscriptParams,
    ColdAtomStr,
    get_init_status,
)


class BaseSpooler(ABC):
    """
    Abstract base class for spoolers. They are the main logic of the back-end.

    Attributes:
        ins_schema_dict : A dictionary the contains all the allowed instructions for this spooler.
        device_config: A dictionary that some main config params for the experiment.
        n_wires: maximum number of wires for the spooler
        n_max_shots: the maximum number of shots for the spooler
        version: the version of the backend
        cold_atom_type: the type of cold atom that is used in the experiment
        n_max_experiments: the maximum number of experiments that can be executed
        wire_order: the order of the wires
        num_species: the number of atomic species in the experiment
        operational: is the backend ready for access by remote users ?
        sign: sign the results of the job
    """

    def __init__(
        self,
        ins_schema_dict: dict,
        device_config: Type[BaseModel],
        n_wires: int,
        description: str = "",
        n_max_shots: int = 1000,
        version: str = "0.0.1",
        cold_atom_type: ColdAtomStr = "spin",
        n_max_experiments: int = 15,
        wire_order: str = "interleaved",
        num_species: int = 1,
        operational: bool = True,
        sign: bool = False,
    ):
        """
        The constructor of the class.
        """
        self.ins_schema_dict = ins_schema_dict
        self.device_config = device_config
        self.n_max_shots = n_max_shots
        self.n_wires = n_wires
        self.description = description
        self.version = version
        self.cold_atom_type = cold_atom_type
        self.n_max_experiments = n_max_experiments
        self.wire_order = wire_order
        self.num_species = num_species
        self._display_name: str = ""
        self.operational = operational
        self.sign = sign

    def check_experiment(self, exper_dict: dict) -> tuple[str, bool]:
        """
        Check the validity of the experiment. It checks if the the instructions are valid
        based on the device configuration of the spooler.

        Args:
            exper_dict: The dictionary that contains the logic and should
                be verified.

        Returns:
            str: The error message
            bool: Is the experiment ok ?
        """
        try:
            self.device_config(**exper_dict)
            return "", True
        except ValidationError as err:
            return str(err), False

    def get_configuration(self) -> BackendConfigSchemaIn:
        """
        Sends back the configuration dictionary of the spooler.

        Returns:
            The configuration dictionary of the spooler.
        """
        gate_list = []
        for _, ins_obj in self.ins_schema_dict.items():
            if "is_gate" in ins_obj.model_fields:
                gate_list.append(ins_obj.config_dict())
        backend_config_dict = {
            "description": self.description,
            "version": self.version,
            "cold_atom_type": self.cold_atom_type,
            "gates": gate_list,
            "max_experiments": self.n_max_experiments,
            "max_shots": self.n_max_shots,
            "simulator": True,
            "supported_instructions": list(self.ins_schema_dict.keys()),
            "num_wires": self.n_wires,
            "wire_order": self.wire_order,
            "num_species": self.num_species,
            "operational": self.operational,
            "display_name": self.display_name,
        }
        return BackendConfigSchemaIn(**backend_config_dict)

    def check_instructions(self, ins_list: list) -> tuple[str, bool]:
        """
        Check all the instruction to make sure that they are valid and part
        of the allowed instructions.

        Args:
            ins_list: The list of instructions that should be checked.

        Returns:
            str: The error message
            bool: Are the instructions ok ?
        """
        err_code = ""
        exp_ok = False
        # first check that we actually have any instructions safed in the ins_schema_dict
        if len(self.ins_schema_dict) == 0:
            err_code = "No instructions allowed. Add instructions to the spooler."
            exp_ok = False
            return err_code, exp_ok

        for ins in ins_list:
            try:
                gate_instr = gate_dict_from_list(ins)
                # see if the instruction is part of the allowed instructions
                if gate_instr.name not in self.ins_schema_dict.keys():
                    err_code = f"Instruction {gate_instr.name} not allowed."
                    exp_ok = False
                    return err_code, exp_ok

                # now verify that the parameters are ok
                gate_dict = gate_instr.model_dump()
                self.ins_schema_dict[gate_instr.name](**gate_dict)
                exp_ok = True
            except ValidationError as err:
                err_code = "Error in instruction " + str(err)
                exp_ok = False
            if not exp_ok:
                break
        return err_code, exp_ok

    def check_dimension(self, json_dict: dict) -> tuple[str, bool]:
        """
        Make sure that the Hilbert space dimension is not too large.

        It can be implemented in the class that inherits, but it is not necessary.
        So this is only a placeholder.

        Args:
            json_dict: the dictonary with the instructions

        Returns:
            str: the error message
            bool: is the dimension ok ?
        """
        # pylint: disable=W0613
        return "", True

    def check_json_dict(
        self, json_dict: dict[str, dict]
    ) -> tuple[str, bool, dict[str, ExperimentalInputDict]]:
        """
        Check if the json file has the appropiate syntax.

        Args:
            json_dict (dict): the dictonary that we will test.

        Returns:
            str: the error message
            bool: is the expression having the appropiate syntax ?
            dict: the cleaned dictionary with proper typing
        """
        err_code = "No instructions received."
        exp_ok = False
        clean_dict: dict[str, ExperimentalInputDict] = {}
        for expr in json_dict:
            err_code = "Wrong experiment name or too many experiments"
            # test the name of the experiment
            if not expr.startswith("experiment_"):
                err_code = "Experiment name must start with experiment_"
                exp_ok = False
                break
            if not expr[11:].isdigit():
                err_code = "Experiment name must end with a number"
                exp_ok = False
                break
            if int(expr[11:]) > self.n_max_experiments:
                err_code = f"Experiment number too high. Must be less than {self.n_max_experiments}"
                exp_ok = False
                break
            exp_ok = True

            # test the structure of the experiment
            err_code, exp_ok = self.check_experiment(json_dict[expr])
            if not exp_ok:
                break
            # time to check the structure of the instructions
            ins_list = json_dict[expr]["instructions"]
            err_code, exp_ok = self.check_instructions(ins_list)
            if not exp_ok:
                break
            clean_dict[expr] = self.get_exp_input_dict(json_dict[expr])
        return err_code.replace("\n", ".."), exp_ok, clean_dict

    def _prep_job(
        self, json_dict: dict, job_id: str
    ) -> tuple[ResultDict, StatusMsgDict, dict]:
        """
        Prepare the job for execution. It checks the json file and prepares the
        result and status dictionaries.

        Args:
            json_dict: The dictionary with the instructions.
            job_id: The id of the job.

        Returns:
            result_dict: The dictionary with the results of the job.
            status_msg_dict: The status dictionary of the job.
            clean_dict: The cleaned dictionary with the instructions.
        """
        status_msg_dict = get_init_status()
        status_msg_dict.job_id = job_id

        result_dict = ResultDict(
            display_name=self.display_name,
            backend_version=self.version,
            job_id=job_id,
            status="INITIALIZING",
        )

        result_dict.results = []  # this simply helps pylint to understand the code

        # check that the json_dict is indeed well behaved
        err_msg, json_is_fine, clean_dict = self.check_json_dict(json_dict)

        if not json_is_fine:
            status_msg_dict.detail += (
                "; Failed json sanity check. File will be deleted. Error message : "
                + err_msg
            )
            status_msg_dict.error_message += (
                "; Failed json sanity check. File will be deleted. Error message : "
                + err_msg
            )
            status_msg_dict.status = "ERROR"
            return result_dict, status_msg_dict, clean_dict

        # now we need to check the dimensionality of the experiment
        dim_err_msg, dim_ok = self.check_dimension(json_dict)
        if not dim_ok:
            status_msg_dict.detail += (
                "; Failed dimensionality test. Too many atoms. File will be deleted. Error message : "
                + dim_err_msg
            )
            status_msg_dict.error_message += (
                "; Failed dimensionality test. Too many atoms. File will be deleted. Error message :  "
                + dim_err_msg
            )
            status_msg_dict.status = "ERROR"
            return result_dict, status_msg_dict, clean_dict

        return result_dict, status_msg_dict, clean_dict

    @property
    def display_name(self) -> str:
        """
        The name of the spooler.
        """
        return self._display_name

    @display_name.setter
    def display_name(self, value: str) -> None:
        if isinstance(value, str):  # Check if the provided value is a string
            self._display_name = value
        else:
            raise ValueError("display_name must be a string")

    def get_exp_input_dict(self, json_dict: dict) -> ExperimentalInputDict:
        """
        Transforms the dictionary into an ExperimentalInputDict object.

        Args:
            json_dict: The dictionary that should be transformed.

        Returns:
            A ExperimentalInputDict object.
        """
        raw_ins_list = json_dict["instructions"]
        ins_list = [gate_dict_from_list(instr) for instr in raw_ins_list]
        exp_info = ExperimentalInputDict(
            instructions=ins_list,
            shots=json_dict["shots"],
            wire_order=json_dict["wire_order"],
            num_wires=json_dict["num_wires"],
        )
        return exp_info

    def get_private_jwk(self) -> JWK:
        """
        Get the private JWK for the spooler.

        Returns:
            The private JWK for the spooler.
        """
        private_jwk_str = config("PRIVATE_JWK_STR")
        return jwk_from_config_str(private_jwk_str)


class Spooler(BaseSpooler):
    """
    The class for the spooler as it can be used for simulators.
    """

    @property
    def gen_circuit(self) -> Callable[[str, ExperimentalInputDict], ExperimentDict]:
        """
        The function that generates the circuit.
        It can be basically anything that allows the execution of the circuit.

        Returns:
            The function that generates the circuit.

        Raises:
            ValueError: if the gen_circuit is not a callable function
        """
        if not hasattr(self, "_gen_circuit"):
            raise ValueError("gen_circuit must be set")
        return self._gen_circuit

    @gen_circuit.setter
    def gen_circuit(
        self, value: Callable[[str, ExperimentalInputDict], ExperimentDict]
    ) -> None:
        """
        The setter for the gen_circuit function. The first argument is the name of the
        experiment and the second argument is the dictionary with the instructions.

        Args:
            value: The function that generates the circuit.
        """
        if callable(value):  # Check if the provided value is a callable (function)
            self._gen_circuit = value
        else:
            raise ValueError("gen_circuit must be a callable function")

    def add_job(
        self, json_dict: dict[str, dict], job_id: str
    ) -> tuple[ResultDict, StatusMsgDict]:
        """
        The function that translates the json with the instructions into some circuit and executes it.
        It performs several checks for the job to see if it is properly working.
        If things are fine the job gets added the list of things that should be executed.

        Args:
            json_dict: The job dictonary of all the instructions.
            job_id: the id of the the job we are treating.

        Returns:
            result_dict: The dictionary with the results of the job.
            status_msg_dict: The status dictionary of the job.
        """

        result_dict, status_msg_dict, clean_dict = self._prep_job(json_dict, job_id)

<<<<<<< HEAD
        if not json_is_fine:
            status_msg_dict.detail += (
                "; Failed json sanity check. File will be deleted. Error message : "
                + err_msg
            )
            status_msg_dict.error_message += (
                "; Failed json sanity check. File will be deleted. Error message : "
                + err_msg
            )
            status_msg_dict.status = "ERROR"
            logging.error(
                f"Error in json compatibility test.",
                extra={"error_message": status_msg_dict.error_message},
            )
            return result_dict, status_msg_dict

        # now we need to check the dimensionality of the experiment
        dim_err_msg, dim_ok = self.check_dimension(json_dict)
        if not dim_ok:
            status_msg_dict.detail += (
                "; Failed dimensionality test. Too many atoms. File will be deleted. Error message : "
                + dim_err_msg
            )
            status_msg_dict.error_message += (
                "; Failed dimensionality test. Too many atoms. File will be deleted. Error message :  "
                + dim_err_msg
            )
            status_msg_dict.status = "ERROR"
            logging.error(
                f"Error in dimensionality test.",
                extra={"error_message": status_msg_dict.error_message},
            )
=======
        if status_msg_dict.status == "ERROR":
>>>>>>> 277fcb77
            return result_dict, status_msg_dict
        # now we can generate the circuit for each experiment
        for exp_name, exp_info in clean_dict.items():
            try:
                result_dict.results.append(self.gen_circuit(exp_name, exp_info))
                logging.info(f"Experiment {exp_name} done.")
            except ValueError as err:
                status_msg_dict.detail += "; " + str(err)
                status_msg_dict.error_message += "; " + str(err)
                status_msg_dict.status = "ERROR"
                logging.exception(
                    "Error in gen_circuit.",
                    extra={"error_message": status_msg_dict.error_message},
                )
                return result_dict, status_msg_dict
        status_msg_dict.detail += "; Passed json sanity check; Compilation done. \
                    Shots sent to solver."
        status_msg_dict.status = "DONE"
        return result_dict, status_msg_dict


class LabscriptSpooler(BaseSpooler):
    """
    A specialized spooler class that allows us to execute jobs in labscript directly.
    The main changes are that we need to add the job in a different way and connect it to a
     `runmanager.remoteClient`. It adds three new attributes to the `BaseSpooler` class.

    Attributes:
        remote_client: The remote client that is used to connect to the labscript server.
        labscript_params: The parameters that are used to generate the folder for the shots.
        run: The run object that is used to execute the labscript file.
    """

    def __init__(
        self,
        ins_schema_dict: dict,
        device_config: Type[BaseModel],
        n_wires: int,
        remote_client: Any,  # it would be really nice to fix this type
        labscript_params: LabscriptParams,
        run: Any,  # it would be really nice to fix this type
        description: str = "",
        n_max_shots: int = 1000,
        version: str = "0.0.1",
        cold_atom_type: ColdAtomStr = "spin",
        n_max_experiments: int = 15,
        wire_order: str = "interleaved",
        num_species: int = 1,
        operational: bool = True,
    ):
        """
        The constructor of the class. The  arguments are the same as for the Spooler
        class with two additions.


        """
        super().__init__(
            ins_schema_dict,
            device_config,
            n_wires,
            description,
            n_max_shots,
            version,
            cold_atom_type,
            n_max_experiments,
            wire_order,
            num_species,
            operational,
        )
        self.remote_client = remote_client
        self.labscript_params = labscript_params
        self.run = run

    def _prep_job(
        self, json_dict: dict[str, dict], status_msg_dict: StatusMsgDict
    ) -> tuple[str, ResultDict]:
        job_id = status_msg_dict.job_id

        result_dict = ResultDict(
            display_name=self.display_name,
            backend_version=self.version,
            job_id=job_id,
            qobj_id=None,
            success=True,
            status="INITIALIZING",
            header={},
            results=[],
        )
        return job_id, result_dict

    def add_job(
        self, json_dict: dict[str, dict], job_id: str
    ) -> tuple[ResultDict, StatusMsgDict]:
        """
        The function that translates the json with the instructions into some circuit
        and executes it. It performs several checks for the job to see if it is properly
        working. If things are fine the job gets added the list of things that should be
        executed.

        Args:
            json_dict: The job dictonary of all the instructions.
            job_id: the id of the the job we are treating.

        Returns:
            result_dict: The dictionary with the results of the job.
            status_msg_dict: The status dictionary of the job.
        """
<<<<<<< HEAD
        print("Adding job")
        print(status_msg_dict.status)
        job_id, result_dict = self._prep_job(json_dict, status_msg_dict)
        err_msg, json_is_fine, clean_dict = self.check_json_dict(json_dict)
        print(json_is_fine)
        print(status_msg_dict.status)
        if not json_is_fine:
            status_msg_dict.detail += (
                "; Failed json sanity check. File will be deleted. Error message : "
                + err_msg
            )
            status_msg_dict.error_message += (
                "; Failed json sanity check. File will be deleted. Error message : "
                + err_msg
            )
            status_msg_dict.status = "ERROR"
            print(status_msg_dict.status)
=======
        result_dict, status_msg_dict, clean_dict = self._prep_job(json_dict, job_id)

        if status_msg_dict.status == "ERROR":
>>>>>>> 277fcb77
            return result_dict, status_msg_dict

        for exp_name, exp_info in clean_dict.items():
            # prepare the shots folder
            self.remote_client.reset_shot_output_folder()
            self._modify_shot_output_folder(job_id + "/" + str(exp_name))

            try:
                result_dict.results.append(self.gen_circuit(exp_name, exp_info, job_id))
            except FileNotFoundError as err:
                error_message = str(err)
                status_msg_dict.detail += "; Failed to generate labscript file."
                status_msg_dict.error_message += f"; Failed to generate labscript \
                            file. Error: {error_message}"
                status_msg_dict.status = "ERROR"
                return result_dict, status_msg_dict
        status_msg_dict.detail += "; Passed json sanity check; Compilation done. \
                    Shots sent to solver."
        status_msg_dict.status = "DONE"
        return result_dict, status_msg_dict

    def _modify_shot_output_folder(self, new_dir: str) -> str:
        """
        I am not sure what this function does.

        Args:
            new_dir: The new directory under which we save the shots.

        Returns:
            The path to the new directory.
        """

        # we should simplify this at some point
        defaut_shot_folder = str(self.remote_client.get_shot_output_folder())

        modified_shot_folder = (defaut_shot_folder.rsplit("\\", 1)[0]) + "/" + new_dir
        # suggested better emthod whcih works the same way on all platforms
        # modified_shot_folder = os.path.join(
        #    os.path.dirname(defaut_shot_folder), new_dir
        # )
        self.remote_client.set_shot_output_folder(modified_shot_folder)
        return modified_shot_folder

    def gen_circuit(
        self, exp_name: str, json_dict: ExperimentalInputDict, job_id: str
    ) -> ExperimentDict:
        """
        This is the main script that generates the labscript file.

        Args:
            exp_name: The name of the experiment
            json_dict: The dictionary that contains the instructions for the circuit.
            job_id: The user id of the user that is running the experiment.

        Returns:
            The path to the labscript file.
        """
        # parameters for the function
        exp_script_folder = self.labscript_params.exp_script_folder

        # local files
        header_path = f"{exp_script_folder}/header.py"
        remote_experiments_path = f"{exp_script_folder}/remote_experiments"
        # make sure that the folder exists
        if not os.path.exists(remote_experiments_path):
            raise FileNotFoundError(
                f"The path {remote_experiments_path} does not exist."
            )

        n_shots = json_dict.shots
        ins_list = json_dict.instructions

        globals_dict = {
            "job_id": "guest",
            "shots": 4,
        }
        globals_dict["shots"] = list(range(n_shots))
        globals_dict["job_id"] = job_id

        self.remote_client.set_globals(globals_dict)
        script_name = f"experiment_{globals_dict['job_id']}.py"
        exp_script = os.path.join(remote_experiments_path, script_name)
        code = ""
        # this is the top part of the script it allows us to import the
        # typical functions that we require for each single sequence
        # first have a look if the file exists
        if not os.path.exists(header_path):
            raise FileNotFoundError(f"Header file not found at {header_path}")

        with open(header_path, "r", encoding="UTF-8") as header_file:
            code = header_file.read()

        # add a line break to the code
        code += "\n"

        with open(exp_script, "w", encoding="UTF-8") as script_file:
            script_file.write(code)

        for inst in ins_list:
            # we can directly use the function name as we have already verified
            # that the function exists in the `add_job` function
            code = f"Experiment.{inst.name}({inst.wires}, {inst.params})\n"
            # we should add proper error handling here
            # pylint: disable=bare-except
            try:
                with open(exp_script, "a", encoding="UTF-8") as script_file:
                    script_file.write(code)
            except:
                print("Something wrong. Does file path exists?")

        code = "Experiment.final_action()" + "\n" + "stop(Experiment.t+0.1)"
        # pylint: disable=bare-except
        try:
            with open(exp_script, "a", encoding="UTF-8") as script_file:
                script_file.write(code)
        except:
            print("Something wrong. Does file path exists?")
        self.remote_client.set_labscript_file(
            exp_script
        )  # CAUTION !! This command only selects the file. It does not generate it!

        # be careful. This is not a blocking command
        self.remote_client.engage()

        # now that we have engaged the calculation we need to wait for the
        # calculation to be done

        # we need to get the current shot output folder
        current_shot_folder = self.remote_client.get_shot_output_folder()
        # we need to get the list of files in the folder
        hdf5_files = get_file_queue(current_shot_folder)

        # we need to wait until we have the right number of files
        while len(hdf5_files) < n_shots:
            sleep(self.labscript_params.t_wait)
            hdf5_files = get_file_queue(current_shot_folder)

        shots_array = []
        # once the files are there we can read them
        for file in hdf5_files:
            this_run = self.run(current_shot_folder + "/" + file)
            got_nat = False
            n_tries = 0
            # sometimes the file is not ready yet. We need to wait a bit
            while not got_nat and n_tries < 15:
                # the exception is raised if the file is not ready yet
                # it is broadly defined within labscript so we cannot do anything about
                # it here.
                # pylint: disable=W0718
                try:
                    # append the result to the array
                    shots_array.append(this_run.get_results("/measure", "nat"))
                    got_nat = True
                except Exception as exc:
                    print(exc)
                    sleep(self.labscript_params.t_wait)
                    n_tries += 1
        exp_sub_dict = create_memory_data(shots_array, exp_name, n_shots, ins_list)
        return exp_sub_dict


def gate_dict_from_list(inst_list: list) -> GateDict:
    """
    Transforms a list into an appropiate dictionnary for instructions. The list
    is assumed to be in the format [name, wires, params].

    Args:
        inst_list: The list that should be transformed.

    Returns:
        A GateDict object.
    """
    gate_draft = {"name": inst_list[0], "wires": inst_list[1], "params": inst_list[2]}
    return GateDict(**gate_draft)


def get_file_queue(dir_path: str) -> list[str]:
    """
    A function that returns the list of files in the directory.

    Args:
        dir_path: The path to the directory.

    Returns:
        A list of files in the directory. It excludes directories.

    Raises:
        ValueError: If the path is not a directory.
    """

    # make sure that the path is an existing directory
    if not os.path.isdir(dir_path):
        raise ValueError(f"The path {dir_path} is not a directory.")
    files = [
        file
        for file in os.listdir(dir_path)
        if os.path.isfile(os.path.join(dir_path, file))
    ]
    return files


def create_memory_data(
    shots_array: list,
    exp_name: str,
    n_shots: int,
    instructions: Optional[list[GateDict]] = None,
) -> ExperimentDict:
    """
    The function to create memory key in results dictionary
    with proprer formatting.

    Args:
        shots_array: The array with the shots.
        exp_name: The name of the experiment.
        n_shots: The number of shots.
        instructions: The list of instructions that were executed

    Returns:
        The ExperimentDict object describing the results.
    """
    exp_sub_dict: dict = {
        "header": {"name": "experiment_0", "extra metadata": "text"},
        "shots": 3,
        "success": True,
        "data": {"memory": None},
    }

    exp_sub_dict["header"]["name"] = exp_name
    exp_sub_dict["shots"] = n_shots
    memory_list = [
        str(shot).replace("[", "").replace("]", "").replace(",", "")
        for shot in shots_array
    ]
    exp_sub_dict["data"]["memory"] = memory_list
    if instructions is not None:
        exp_sub_dict["data"]["instructions"] = instructions
    return ExperimentDict(**exp_sub_dict)<|MERGE_RESOLUTION|>--- conflicted
+++ resolved
@@ -396,42 +396,7 @@
 
         result_dict, status_msg_dict, clean_dict = self._prep_job(json_dict, job_id)
 
-<<<<<<< HEAD
-        if not json_is_fine:
-            status_msg_dict.detail += (
-                "; Failed json sanity check. File will be deleted. Error message : "
-                + err_msg
-            )
-            status_msg_dict.error_message += (
-                "; Failed json sanity check. File will be deleted. Error message : "
-                + err_msg
-            )
-            status_msg_dict.status = "ERROR"
-            logging.error(
-                f"Error in json compatibility test.",
-                extra={"error_message": status_msg_dict.error_message},
-            )
-            return result_dict, status_msg_dict
-
-        # now we need to check the dimensionality of the experiment
-        dim_err_msg, dim_ok = self.check_dimension(json_dict)
-        if not dim_ok:
-            status_msg_dict.detail += (
-                "; Failed dimensionality test. Too many atoms. File will be deleted. Error message : "
-                + dim_err_msg
-            )
-            status_msg_dict.error_message += (
-                "; Failed dimensionality test. Too many atoms. File will be deleted. Error message :  "
-                + dim_err_msg
-            )
-            status_msg_dict.status = "ERROR"
-            logging.error(
-                f"Error in dimensionality test.",
-                extra={"error_message": status_msg_dict.error_message},
-            )
-=======
         if status_msg_dict.status == "ERROR":
->>>>>>> 277fcb77
             return result_dict, status_msg_dict
         # now we can generate the circuit for each experiment
         for exp_name, exp_info in clean_dict.items():
@@ -539,29 +504,9 @@
             result_dict: The dictionary with the results of the job.
             status_msg_dict: The status dictionary of the job.
         """
-<<<<<<< HEAD
-        print("Adding job")
-        print(status_msg_dict.status)
-        job_id, result_dict = self._prep_job(json_dict, status_msg_dict)
-        err_msg, json_is_fine, clean_dict = self.check_json_dict(json_dict)
-        print(json_is_fine)
-        print(status_msg_dict.status)
-        if not json_is_fine:
-            status_msg_dict.detail += (
-                "; Failed json sanity check. File will be deleted. Error message : "
-                + err_msg
-            )
-            status_msg_dict.error_message += (
-                "; Failed json sanity check. File will be deleted. Error message : "
-                + err_msg
-            )
-            status_msg_dict.status = "ERROR"
-            print(status_msg_dict.status)
-=======
         result_dict, status_msg_dict, clean_dict = self._prep_job(json_dict, job_id)
 
         if status_msg_dict.status == "ERROR":
->>>>>>> 277fcb77
             return result_dict, status_msg_dict
 
         for exp_name, exp_info in clean_dict.items():
