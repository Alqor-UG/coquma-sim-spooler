--- conflicted
+++ resolved
@@ -30,13 +30,6 @@
         backend_config_dict = spooler.get_configuration()
         # set the display name
         backend_config_dict.display_name = requested_backend
-<<<<<<< HEAD
-
-        # upload the content through the storage provider
-        storage_provider.upload_config(backend_config_dict, requested_backend)
-        logging.info("Uploaded configuration for %s.", requested_backend)
-=======
->>>>>>> 17bad538
         # upload the public key if the backend has one and is designed to sign
         if spooler.sign:
             private_jwk = spooler.get_private_jwk()
@@ -50,10 +43,15 @@
             storage_provider.update_config(
                 backend_config_dict, requested_backend, private_jwk=private_jwk
             )
+            logging.info(
+                "Updated the config for %s .",
+                requested_backend,
+            )
         except FileNotFoundError:
             # this should become a log
-            print(
-                f"Failed to update the configuration for {requested_backend}. Uploading it as a new one."
+            logging.info(
+                "Failed to update the configuration for %s . Uploading it as a new one.",
+                requested_backend,
             )
             if spooler.sign:
                 storage_provider.upload_config(
