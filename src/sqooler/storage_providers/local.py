"""
The module that contains all the necessary logic for communication with the local storage providers.
"""

import json
import logging
import os

# necessary for the local provider
import shutil
import uuid
from typing import Mapping, Optional

from ..schemes import (
    BackendConfigSchemaIn,
    DisplayNameStr,
    LocalLoginInformation,
    NextJobSchema,
    PathStr,
    ResultDict,
    StatusMsgDict,
)
from ..security import JWK
from .base import StorageCore, StorageProvider, datetime_handler, validate_active


class LocalCore(StorageCore):
    """
    Base class that creates the most important functions for the local storage provider.
    """

    def __init__(
        self, login_dict: LocalLoginInformation, name: str, is_active: bool = True
    ) -> None:
        """
        Set up the neccessary keys and create the client through which all the connections will run.

        Args:
            login_dict: The login dict that contains the neccessary
                        information to connect to the local storage
            name: The name of the storage provider
            is_active: Is the storage provider active.

        Raises:
            ValidationError: If the login_dict is not valid
        """
        super().__init__(name, is_active)
        self.base_path = login_dict.base_path

    @validate_active
    def upload(self, content_dict: Mapping, storage_path: str, job_id: str) -> None:
        """
        Upload the file to the storage

        Args:
            content_dict: The dictionary containing the content of the file
            storage_path: The path to the file
            job_id: The id of the job
        """
        # strip trailing and leading slashes from the storage_path
        storage_path = storage_path.strip("/")

        # json folder
        folder_path = self.base_path + "/" + storage_path
        if not os.path.exists(folder_path):
            os.makedirs(folder_path)

        # create the full path
        file_name = job_id + ".json"
        full_json_path = os.path.join(folder_path, file_name)
        secure_path = os.path.normpath(full_json_path)

        with open(secure_path, "w", encoding="utf-8") as json_file:
            json.dump(content_dict, json_file, default=datetime_handler)

    @validate_active
    def get(self, storage_path: str, job_id: str) -> dict:
        """
        Get the file content from the storage
        """
        # strip trailing and leading slashes from the storage_path
        storage_path = storage_path.strip("/")

        # create the full path
        file_name = job_id + ".json"
        full_json_path = os.path.join(self.base_path, storage_path, file_name)
        secure_path = os.path.normpath(full_json_path)

        # does the file already exist ?
        if not os.path.exists(secure_path):
            raise FileNotFoundError(
                f"The file {secure_path} does not exist and cannot be loaded."
            )
        with open(secure_path, "r", encoding="utf-8") as json_file:
            loaded_data_dict = json.load(json_file)
        return loaded_data_dict

    @validate_active
    def update(self, content_dict: dict, storage_path: str, job_id: str) -> None:
        """
        Update the file content.

        Args:
            content_dict: The dictionary containing the new content of the file
            storage_path: The path to the file
            job_id: The id of the job

        Returns:
            None

        Raises:
            FileNotFoundError: If the file is not found
        """
        # strip trailing and leading slashes from the storage_path
        storage_path = storage_path.strip("/")

        # json folder
        file_name = job_id + ".json"
        full_json_path = os.path.join(self.base_path, storage_path, file_name)
        secure_path = os.path.normpath(full_json_path)

        # does the file already exist ?
        if not os.path.exists(secure_path):
            raise FileNotFoundError(
                f"The file {secure_path} does not exist and cannot be updated."
            )
        with open(secure_path, "w", encoding="utf-8") as json_file:
            json.dump(content_dict, json_file)

    @validate_active
    def move(self, start_path: str, final_path: str, job_id: str) -> None:
        """
        Move the file from `start_path` to `final_path`
        """
        start_path = start_path.strip("/")

        source_file = self.base_path + "/" + start_path + "/" + job_id + ".json"

        final_path = self.base_path + "/" + final_path + "/"
        if not os.path.exists(final_path):
            os.makedirs(final_path)

        # Move the file
        shutil.move(source_file, final_path)

    @validate_active
    def delete(self, storage_path: str, job_id: str) -> None:
        """
        Delete the file from the storage

        Args:
            storage_path: the path where the file is currently stored, but excluding the file name
            job_id: the name of the file

        Raises:
            FileNotFoundError: If the file is not found

        Returns:
            None
        """
        storage_path = storage_path.strip("/")
        source_file = self.base_path + "/" + storage_path + "/" + job_id + ".json"
        os.remove(source_file)


class LocalProviderExtended(StorageProvider, LocalCore):
    """
    Create a file storage that works on the local machine.

    Attributes:
        configs_path: The path to the folder where the configurations are stored
        queue_path: The path to the folder where the jobs are stored
        running_path: The path to the folder where the running jobs are stored
        finished_path: The path to the folder where the finished jobs are stored
        deleted_path: The path to the folder where the deleted jobs are stored
        status_path: The path to the folder where the status is stored
        results_path: The path to the folder where the results are stored
        pks_path: The path to the folder where the public keys are stored
    """

    configs_path: PathStr = "backends/configs"
    queue_path: PathStr = "jobs/queued"
    running_path: PathStr = "jobs/running"
    finished_path: PathStr = "jobs/finished"
    deleted_path: PathStr = "jobs/deleted"
    status_path: PathStr = "status"
    results_path: PathStr = "results"
    pks_path: PathStr = "backends/public_keys"

    def get_device_status_path(
        self, display_name: DisplayNameStr, username: Optional[str] = None
    ) -> str:
        """
        Get the path to the status of the device.

        Args:
            display_name: The name of the backend
            username: The username of the user

        Returns:
            The path to the status of the device.
        """
<<<<<<< HEAD
        return f"{self.status_path}/{display_name}"
=======
        return self.get_file_queue(self.configs_path)
>>>>>>> 1b538e6e

    def get_device_results_path(self, display_name: DisplayNameStr, job_id: str) -> str:
        """
        Get the path to the results of the device.

        Args:
            display_name: The name of the backend
            job_id: The job_id of the job

        Returns:
            The path to the results of the device.
        """
        return f"{self.results_path}/{display_name}"

    def get_configs_path(
        self,
        display_name: DisplayNameStr,
    ) -> str:
        """
        Get the path to the configs of the device.

        Args:
            display_name: The name of the backend

        Returns:
            The path to the configs of the device.
        """
        return self.configs_path

    def get_status_id(self, job_id: str) -> str:
        """
        Get the name of the status json file.

        Args:
            job_id: The job_id of the job

        Returns:
            The name of the status json file.
        """
        return job_id

    def get_result_id(self, job_id: str) -> str:
        """
        Get the name of the result json file.

        Args:
            job_id: The job_id of the job

        Returns:
            The name of the result json file.
        """
        return job_id

    def get_internal_job_id(self, job_id: str) -> str:
        """
        Get the internal job id from the job_id.

        Args:
            job_id: The job_id of the job

        Returns:
            The internal job id
        """
        return job_id

    def get_backends(self) -> list[DisplayNameStr]:
        """
        Get a list of all the backends that the provider offers.
        """
        # path of the configs
        backend_names: list[DisplayNameStr] = []
        all_items = self.get_file_queue(self.configs_path)

        # Filter out only the JSON files
        json_files = [item for item in all_items if item.endswith(".json")]

        # Get the backend names
        backend_names = [os.path.splitext(file_name)[0] for file_name in json_files]
        return backend_names

    def upload_job(
        self, job_dict: dict, display_name: DisplayNameStr, username: str
    ) -> str:
        """
        Upload the job to the storage provider.

        Args:
            job_dict: the full job dict
            display_name: the name of the backend
            username: the name of the user that submitted the job

        Returns:
            The job id of the uploaded job.
        """

        storage_path = f"{self.queue_path}/{display_name}"
        job_id = (uuid.uuid4().hex)[:24]

        self.upload(content_dict=job_dict, storage_path=storage_path, job_id=job_id)
        return job_id

    def _delete_status(
        self, display_name: DisplayNameStr, username: str, job_id: str
    ) -> bool:
        """
        Delete a status from the storage. This is only intended for test purposes.

        Args:
            display_name: The name of the backend to which we want to upload the job
            username: The username of the user that is uploading the job
            job_id: The job_id of the job that we want to upload the status for

        Raises:
            FileNotFoundError: If the status does not exist.

        Returns:
            Success if the file was deleted successfully
        """
        status_json_dir = self.get_device_status_path(display_name)

        self.delete(storage_path=status_json_dir, job_id=job_id)
        return True

    def _delete_result(self, display_name: DisplayNameStr, job_id: str) -> bool:
        """
        Delete a result from the storage. This is only intended for test purposes.

        Args:
            display_name: The name of the backend to which we want to upload the job
            username: The username of the user that is uploading the job
            job_id: The job_id of the job that we want to upload the status for

        Raises:
            FileNotFoundError: If the result does not exist.

        Returns:
            Success if the file was deleted successfully
        """

        result_json_dir = self.get_device_results_path(display_name, job_id)
        self.delete(storage_path=result_json_dir, job_id=job_id)
        return True

    def update_config(
        self,
        config_dict: BackendConfigSchemaIn,
        display_name: DisplayNameStr,
        private_jwk: Optional[JWK] = None,
    ) -> None:
        """
        The function that updates the spooler configuration on the storage.

        Args:
            config_dict: The dictionary containing the configuration
            display_name : The name of the backend
            private_jwk: The private key of the backend

        Returns:
            None
        """

        config_dict = self._verify_config(config_dict, display_name)
        # path of the configs
        config_path = os.path.join(self.base_path, self.configs_path)
        config_path = os.path.normpath(config_path)

        file_name = display_name + ".json"
        full_json_path = os.path.join(config_path, file_name)
        secure_path = os.path.normpath(full_json_path)

        # check if the file already exists
        if not os.path.exists(secure_path):
            raise FileNotFoundError(
                (
                    f"The file {secure_path} does not exist and should not be updated."
                    "Use the upload_config method instead."
                )
            )

        # now read the old config
        with open(secure_path, "r", encoding="utf-8") as json_file:
            old_config_jws = json.load(json_file)

        upload_dict = self._format_update_config(
            old_config_jws, config_dict, private_jwk
        )
        # maybe this should rather become the update method
        self.upload(
            content_dict=upload_dict,
            storage_path=self.configs_path,
            job_id=display_name,
        )

    def upload_config(
        self,
        config_dict: BackendConfigSchemaIn,
        display_name: DisplayNameStr,
        private_jwk: Optional[JWK] = None,
    ) -> None:
        """
        The function that uploads the spooler configuration to the storage.

        Args:
            config_dict: The dictionary containing the configuration
            display_name : The name of the backend
            private_jwk: The private key of the backend

        Returns:
            None
        """
        config_dict = self._verify_config(config_dict, display_name)

        # path of the configs
        config_path = os.path.join(self.base_path, self.configs_path)
        config_path = os.path.normpath(config_path)
        # test if the config path already exists. If it does not, create it
        if not os.path.exists(config_path):
            os.makedirs(config_path)

        file_name = display_name + ".json"
        full_json_path = os.path.join(config_path, file_name)
        secure_path = os.path.normpath(full_json_path)

        # check if the file already exists
        if os.path.exists(secure_path):
            raise FileExistsError(
                f"The file {secure_path} already exists and should not be overwritten."
            )

        upload_dict = self._format_config_dict(config_dict, private_jwk)
        self.upload(
            content_dict=upload_dict,
            storage_path=self.configs_path,
            job_id=display_name,
        )

    def get_config(self, display_name: DisplayNameStr) -> BackendConfigSchemaIn:
        """
        The function that downloads the spooler configuration to the storage.

        Args:
            display_name : The name of the backend

        Raises:
            FileNotFoundError: If the backend does not exist

        Returns:
            The configuration of the backend in complete form.
        """
        # path of the configs
        backend_config_dict = self.get(self.configs_path, job_id=display_name)
        typed_config = self._adapt_get_config(backend_config_dict)
        return typed_config

    def _delete_config(self, display_name: DisplayNameStr) -> bool:
        """
        Delete a config from the storage. This is only intended for test purposes.

        Args:
            display_name: The name of the backend to which we want to upload the job

        Raises:
            FileNotFoundError: If the status does not exist.

        Returns:
            Success if the file was deleted successfully
        """

        self.delete(storage_path=self.configs_path, job_id=display_name)
        return True

    def upload_public_key(self, public_jwk: JWK, display_name: DisplayNameStr) -> None:
        """
        The function that uploads the spooler public JWK to the storage. It should
        only be used after `upload_config` as the kid is set there.

        Args:
            public_jwk: The JWK that contains the public key
            display_name : The name of the backend

        Returns:
            None
        """
        # first make sure that the public key is intended for verification
        if not public_jwk.key_ops == "verify":
            raise ValueError("The key is not intended for verification")

        # make sure that the key does not contain a private key
        if public_jwk.d is not None:
            raise ValueError("The key contains a private key")

        # make sure that the key has the correct kid
        config_dict = self.get_config(display_name)
        if public_jwk.kid != config_dict.kid:
            raise ValueError("The key does not have the correct kid.")

        # path of the public keys
        key_path = os.path.join(self.base_path, self.pks_path)
        key_path = os.path.normpath(key_path)
        # test if the config path already exists. If it does not, create it
        if not os.path.exists(key_path):
            os.makedirs(key_path)

        # this should most likely depend on the kid at some point
        file_name = f"{public_jwk.kid}.json"
        full_json_path = os.path.join(key_path, file_name)
        secure_path = os.path.normpath(full_json_path)
        with open(secure_path, "w", encoding="utf-8") as json_file:
            json_file.write(public_jwk.model_dump_json())

    def get_public_key(self, display_name: DisplayNameStr) -> JWK:
        """
        The function that gets the spooler public JWK for the device.

        Args:
            display_name : The name of the backend

        Returns:
            JWk : The public JWK object
        """

        # first we have to get the kid
        config_info = self.get_config(display_name)

        # path of the configs
        key_path = os.path.join(self.base_path, self.pks_path)
        file_name = f"{config_info.kid}.json"
        full_json_path = os.path.join(key_path, file_name)
        secure_path = os.path.normpath(full_json_path)
        with open(secure_path, "r", encoding="utf-8") as json_file:
            public_key_dict = json.load(json_file)

        if not public_key_dict:
            raise FileNotFoundError("The backend does not exist for the given storage.")

        return JWK(**public_key_dict)

    def _delete_public_key(self, kid: str) -> bool:
        """
        Delete a public key from the storage. This is only intended for test purposes.

        Args:
            kid: The key id of the public key

        Raises:
            FileNotFoundError: If the status does not exist.

        Returns:
            Success if the file was deleted successfully
        """
        self.delete(storage_path=self.pks_path, job_id=kid)
        return True

    def update_in_database(
        self,
        result_dict: ResultDict,
        status_msg_dict: StatusMsgDict,
        job_id: str,
        display_name: DisplayNameStr,
        private_jwk: Optional[JWK] = None,
    ) -> None:
        """
        Upload the status and result to the `StorageProvider`.

        Args:
            result_dict: the dictionary containing the result of the job
            status_msg_dict: the dictionary containing the status message of the job
            job_id: the name of the job
            display_name: the name of the backend
            private_jwk: the private key of the backend

        Returns:
            None
        """
        job_json_start_dir = self.running_path
        # check if the job is done or had an error
        if status_msg_dict.status == "DONE":
            # test if the result dict is None
            if result_dict is None:
                raise ValueError(
                    "The 'result_dict' argument cannot be None if the job is done."
                )
            result_uploaded = self.upload_result(
                result_dict, display_name, job_id, private_jwk
            )
            if not result_uploaded:
                raise ValueError("The result was not uploaded successfully.")

            # now move the job out of the running jobs into the finished jobs
            job_finished_json_dir = f"{self.finished_path}/{display_name}"

            self.move(job_json_start_dir, job_finished_json_dir, job_id)

        elif status_msg_dict.status == "ERROR":
            # because there was an error, we move the job to the deleted jobs
            self.move(job_json_start_dir, self.deleted_path, job_id)

        # and create the status json file
        status_json_dir = self.get_device_status_path(display_name)
        try:
            self.update(status_msg_dict.model_dump(), status_json_dir, job_id)
        except FileNotFoundError:
            logging.warning(
                "The status file was missing for %s with job_id %s was missing.",
                display_name,
                job_id,
            )
            self.upload_status(display_name, "", job_id)
            self.update(status_msg_dict.model_dump(), status_json_dir, job_id)

    def get_file_queue(self, storage_path: str) -> list[str]:
        """
        Get a list of files. Only json files are considered. And the ending of
        the file is removed.

        Args:
            storage_path: Where are we looking for the files.

        Returns:
            A list of files that was found.
        """
        # get a list of files in the folder
        full_path = self.base_path + "/" + storage_path
        # test if the path exists. Otherwise simply return an empty list
        if not os.path.exists(full_path):
            return []

        all_items = os.listdir(full_path)
        # Filter out only the JSON files
        json_files = [item for item in all_items if item.endswith(".json")]

        # Get the backend names
        names = [os.path.splitext(file_name)[0] for file_name in json_files]

        return names

    def get_next_job_in_queue(
        self, display_name: str, private_jwk: Optional[JWK] = None
    ) -> NextJobSchema:
        """
        A function that obtains the next job in the queue.

        Args:
            display_name: The name of the backend
            private_jwk: The private key of the backend

        Returns:
            the dict of the next job
        """
        queue_dir = f"{self.queue_path}/{display_name}"

        job_dict = self._get_default_next_schema_dict()
        job_list = self.get_file_queue(queue_dir)

        # update the time stamp of the last job
        self.timestamp_queue(display_name, private_jwk)

        # if there is a job, we should move it
        if job_list:
            job_id = job_list[0]
            job_dict["job_id"] = job_id

            # and move the file into the right directory
            self.move(queue_dir, self.running_path, job_id)
            job_dict["job_json_path"] = self.running_path
        return NextJobSchema(**job_dict)


class LocalProvider(LocalProviderExtended):
    """
    Create a file storage that works on the local machine.
    """

    def __init__(self, login_dict: LocalLoginInformation) -> None:
        """
        Set up the neccessary keys and create the client through which all the connections will run.
        """
        super().__init__(login_dict, name="default", is_active=True)<|MERGE_RESOLUTION|>--- conflicted
+++ resolved
@@ -200,11 +200,7 @@
         Returns:
             The path to the status of the device.
         """
-<<<<<<< HEAD
         return f"{self.status_path}/{display_name}"
-=======
-        return self.get_file_queue(self.configs_path)
->>>>>>> 1b538e6e
 
     def get_device_results_path(self, display_name: DisplayNameStr, job_id: str) -> str:
         """
@@ -274,16 +270,7 @@
         """
         Get a list of all the backends that the provider offers.
         """
-        # path of the configs
-        backend_names: list[DisplayNameStr] = []
-        all_items = self.get_file_queue(self.configs_path)
-
-        # Filter out only the JSON files
-        json_files = [item for item in all_items if item.endswith(".json")]
-
-        # Get the backend names
-        backend_names = [os.path.splitext(file_name)[0] for file_name in json_files]
-        return backend_names
+        return self.get_file_queue(self.configs_path)
 
     def upload_job(
         self, job_dict: dict, display_name: DisplayNameStr, username: str
