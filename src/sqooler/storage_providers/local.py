--- conflicted
+++ resolved
@@ -254,13 +254,10 @@
                 path = self.running_path
             case "queue":
                 path = f"{self.queue_path}/{display_name}"
-<<<<<<< HEAD
             case "deleted":
                 path = self.deleted_path
-=======
             case "finished":
                 path = f"{self.finished_path}/{display_name}"
->>>>>>> 03031e51
             case _:
                 raise ValueError(f"The attribute name {attribute_name} is not valid.")
         return path
@@ -593,12 +590,8 @@
 
         elif status_msg_dict.status == "ERROR":
             # because there was an error, we move the job to the deleted jobs
-<<<<<<< HEAD
             deleted_json_dir = self.get_attribute_path("deleted", display_name)
-            self.move(job_json_start_dir, deleted_json_dir, job_id)
-=======
-            self.move(job_json_start_dir, self.deleted_path, job_json_name)
->>>>>>> 03031e51
+            self.move(job_json_start_dir, deleted_json_dir, job_json_name)
 
         # and create the status json file
         try:
