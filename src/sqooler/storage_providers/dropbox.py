--- conflicted
+++ resolved
@@ -1,15 +1,6 @@
 """
 The module that contains all the necessary logic for communication with the Dropbox providers.
 """
-<<<<<<< HEAD
-
-import sys
-import uuid
-import json
-
-from typing import Mapping
-=======
->>>>>>> 535e5c7c
 
 # necessary for the dropbox provider
 import datetime
