"""
The module that contains all the necessary logic for communication with the Dropbox providers.
"""

# necessary for the dropbox provider
import datetime
import json
import logging
import sys
import uuid
from datetime import timezone
from typing import Mapping, Optional

import dropbox
from dropbox.exceptions import ApiError, AuthError
from dropbox.files import WriteMode

from ..schemes import (
    BackendConfigSchemaIn,
    DisplayNameStr,
    DropboxLoginInformation,
    PathStr,
    ResultDict,
    StatusMsgDict,
)
from ..security import JWK
from .base import StorageCore, StorageProvider, datetime_handler, validate_active


class DropboxCore(StorageCore):
    """
    Base class that creates the most important functions for the local storage provider.
    """

    def __init__(
        self, login_dict: DropboxLoginInformation, name: str, is_active: bool = True
    ) -> None:
        """
        Args:
            login_dict: The dictionary that contains the login information
            name: The name of the storage provider
            is_active: Is the storage provider active.
        """

        super().__init__(name, is_active)
        self.app_key = login_dict.app_key
        self.app_secret = login_dict.app_secret
        self.refresh_token = login_dict.refresh_token

    def upload_string(
        self, content_string: str, storage_path: str, job_id: str
    ) -> None:
        """
        Upload the content_string as a json file to the dropbox

        Args:
            content_string: the content of the file that should be uploaded
            storage_path: the path where the file should be stored, but excluding the file name
            job_id: the name of the file without the .json extension
        """

        # strip trailing and leading slashes from the storage_path
        storage_path = storage_path.strip("/")

        # create the full path
        full_path = "/" + storage_path + "/" + job_id + ".json"

        # Create an instance of a Dropbox class, which can make requests to the API.
        with dropbox.Dropbox(
            app_key=self.app_key,
            app_secret=self.app_secret,
            oauth2_refresh_token=self.refresh_token,
        ) as dbx:
            # Check that the access token is valid
            dbx.users_get_current_account()
            dbx.files_upload(
                content_string.encode("utf-8"), full_path, mode=WriteMode("overwrite")
            )

    @validate_active
    def upload(self, content_dict: Mapping, storage_path: str, job_id: str) -> None:
        """
        Upload the content_dict as a json file to the dropbox

        Args:
            content_dict: the content of the file that should be uploaded
            storage_path: the path where the file should be stored, but excluding the file name
            job_id: the name of the file without the .json extension
        """

        # let us first see if the file already exists by using the get function
        # it would be much nicer to use an exists function, but we do not have that
        try:
            self.get(storage_path, job_id)
            raise FileExistsError(
                f"The file {job_id} in {storage_path} already exists and should not be overwritten."
            )
        except FileNotFoundError:
            # create the appropriate string for the dropbox API
            dump_str = json.dumps(content_dict, default=datetime_handler)
            self.upload_string(dump_str, storage_path, job_id)

    @validate_active
    def get(self, storage_path: str, job_id: str) -> dict:
        """
        Get the file content from the dropbox

        storage_path: the path where the file should be stored, but excluding the file name
        job_id: the name of the file. Is a json file
        """

        # strip trailing and leading slashes from the storage_path
        storage_path = storage_path.strip("/")

        # Create an instance of a Dropbox class, which can make requests to the API.
        with dropbox.Dropbox(
            app_key=self.app_key,
            app_secret=self.app_secret,
            oauth2_refresh_token=self.refresh_token,
        ) as dbx:
            # Check that the access token is valid
            try:
                dbx.users_get_current_account()
            except AuthError:
                sys.exit("ERROR: Invalid access token.")
            full_path = "/" + storage_path + "/" + job_id + ".json"
            try:
                _, res = dbx.files_download(path=full_path)
            except ApiError as err:
                raise FileNotFoundError(
                    f"Could not find file under {full_path}"
                ) from err
            data = res.content
        return json.loads(data.decode("utf-8"))

    @validate_active
    def update(self, content_dict: dict, storage_path: str, job_id: str) -> None:
        """
        Update the file content.

        Args:
            content_dict: The dictionary containing the new content of the file
            storage_path: The path to the file
            job_id: The id of the job

        Returns:
            None
        """
        # create the appropriate string for the dropbox API
        dump_str = json.dumps(content_dict, default=datetime_handler)

        # strip trailing and leading slashes from the storage_path
        storage_path = storage_path.strip("/")

        # create the full path
        full_path = "/" + storage_path + "/" + job_id + ".json"

        # Create an instance of a Dropbox class, which can make requests to the API.
        with dropbox.Dropbox(
            app_key=self.app_key,
            app_secret=self.app_secret,
            oauth2_refresh_token=self.refresh_token,
        ) as dbx:
            # Check that the access token is valid
            dbx.users_get_current_account()

            try:
                dbx.files_get_metadata(full_path)
            except ApiError as err:
                raise FileNotFoundError(
                    f"Could not update file under {full_path}"
                ) from err

            dbx.files_upload(
                dump_str.encode("utf-8"), full_path, mode=WriteMode("overwrite")
            )

    @validate_active
    def move(self, start_path: str, final_path: str, job_id: str) -> None:
        """
        Move the file from start_path to final_path

        start_path: the path where the file is currently stored, but excluding the file name
        final_path: the path where the file should be stored, but excluding the file name
        job_id: the name of the file. Is a json file

        Returns:
            None
        """
        # strip trailing and leading slashes from the paths
        start_path = start_path.strip("/")
        final_path = final_path.strip("/")

        # Create an instance of a Dropbox class, which can make requests to the API.
        with dropbox.Dropbox(
            app_key=self.app_key,
            app_secret=self.app_secret,
            oauth2_refresh_token=self.refresh_token,
        ) as dbx:
            dbx.users_get_current_account()

            full_start_path = "/" + start_path + "/" + job_id + ".json"
            full_final_path = "/" + final_path + "/" + job_id + ".json"
            dbx.files_move_v2(full_start_path, full_final_path)

    @validate_active
    def delete(self, storage_path: str, job_id: str) -> None:
        """
        Remove the file from the dropbox

        Args:
            storage_path: the path where the file should be stored, but excluding the file name
            job_id: the name of the file. Is a json file

        Returns:
            None
        """

        # strip trailing and leading slashes from the storage_path
        storage_path = storage_path.strip("/")

        # Create an instance of a Dropbox class, which can make requests to the API.
        with dropbox.Dropbox(
            app_key=self.app_key,
            app_secret=self.app_secret,
            oauth2_refresh_token=self.refresh_token,
        ) as dbx:
            # Check that the access token is valid
            try:
                dbx.users_get_current_account()
            except AuthError:
                sys.exit("ERROR: Invalid access token.")

            full_path = "/" + storage_path + "/" + job_id + ".json"
            try:
                _ = dbx.files_delete_v2(path=full_path)
            except ApiError as err:
                raise FileNotFoundError(
                    f"Could not delete file under {full_path}"
                ) from err

    def delete_folder(self, folder_path: str) -> None:
        """
        Remove the folder from the dropbox. Attention this will remove all the files in the folder.
        It is not a standard function for storage providers, but allows us to better clean up the
        tests.

        Args:
            folder_path: the path where the file should be stored, but excluding the file name

        Returns:
            None
        """

        # strip trailing and leading slashes from the storage_path
        folder_path = folder_path.strip("/")

        # Create an instance of a Dropbox class, which can make requests to the API.
        with dropbox.Dropbox(
            app_key=self.app_key,
            app_secret=self.app_secret,
            oauth2_refresh_token=self.refresh_token,
        ) as dbx:
            # Check that the access token is valid
            try:
                dbx.users_get_current_account()
            except AuthError:
                sys.exit("ERROR: Invalid access token.")

            # to remove a folder there must be no trailing slash
            full_path = "/" + folder_path
            _ = dbx.files_delete_v2(path=full_path)


class DropboxProviderExtended(StorageProvider, DropboxCore):
    """
    The class that implements the dropbox storage provider.

    Attributes:
        configs_path: The path to the folder where the configurations are stored
        queue_path: The path to the folder where the jobs are stored
        running_path: The path to the folder where the running jobs are stored
        finished_path: The path to the folder where the finished jobs are stored
        deleted_path: The path to the folder where the deleted jobs are stored
        status_path: The path to the folder where the status is stored
        results_path: The path to the folder where the results are stored
        pks_path: The path to the folder where the public keys are stored

    """

    configs_path: PathStr = "Backend_files/Config"
    queue_path: PathStr = "Backend_files/Queued_Jobs"
    running_path: PathStr = "Backend_files/Running_Jobs"
    finished_path: PathStr = "Backend_files/Finished_Jobs"
    deleted_path: PathStr = "Backend_files/Deleted_Jobs"
    status_path: PathStr = "Backend_files/Status"
    results_path: PathStr = "Backend_files/Result"
    pks_path: PathStr = "Backend_files/public_keys"

    def get_internal_job_id(self, job_id: str) -> str:
        """
        Get the internal job id from the job_id.

        Args:
            job_id: The job_id of the job

        Returns:
            The internal job id
        """
        return f"job-{job_id}"

    def get_configs_path(self, display_name: Optional[DisplayNameStr] = None) -> str:
        """
        Get the path to the configs.

        Args:
            display_name: The name of the backend

        Returns:
            The path to the configs.
        """
        # here we really need to have the display_name
        if display_name is None:
            raise ValueError("The display_name must be set.")
        return f"{self.configs_path}/{display_name}"

    def get_attribute_path(
        self,
        attribute_name: str,
        display_name: Optional[DisplayNameStr] = None,
        job_id: Optional[str] = None,
        username: Optional[str] = None,
    ) -> str:
        """
        Get the path to the results of the device.

        Args:
            display_name: The name of the backend
            attribute_name: The name of the attribute
            job_id: The job_id of the job
            username: The username of the user that is uploading the job

        Returns:
            The path to the results of the device.
        """

        match attribute_name:
            case "running":
                path = self.running_path
            case "queue":
                path = f"/{self.queue_path}/{display_name}/"
<<<<<<< HEAD
            case "deleted":
                path = self.deleted_path
=======
            case "finished":
                path = f"/{self.finished_path}/{display_name}/{username}/"
>>>>>>> 03031e51
            case _:
                raise ValueError(f"The attribute name {attribute_name} is not valid.")
        return path

    def get_config_id(self, display_name: DisplayNameStr) -> str:
        """
        Get the name of the config json file.

        Args:
            display_name: The name of the backend

        Returns:
            The name of the config json file.
        """
        return "config"

    def update_config(
        self,
        config_dict: BackendConfigSchemaIn,
        display_name: DisplayNameStr,
        private_jwk: Optional[JWK] = None,
    ) -> None:
        """
        The function that updates the spooler configuration to the storage.

        All the configurations are stored in the Backend_files/Config folder.
        For each backend there is a separate folder in which the configuration is stored as a json file.

        Args:
            config_dict: The dictionary containing the configuration
            display_name : The name of the backend
            private_jwk: The private JWK to sign the configuration with

        Returns:
            None
        """

        config_dict = self._verify_config(config_dict, display_name)
        # check that the file exists
        config_path = self.get_configs_path(display_name)
        old_config_jws = self.get(config_path, "config")

        upload_dict = self._format_update_config(
            old_config_jws, config_dict, private_jwk
        )

        self.update(upload_dict, config_path, "config")

    def _delete_config(self, display_name: DisplayNameStr) -> bool:
        """
        Delete a config from the storage. This is only intended for test purposes.

        Args:
            display_name: The name of the backend to which we want to upload the job

        Raises:
            FileNotFoundError: If the status does not exist.

        Returns:
            Success if the file was deleted successfully
        """
        config_path = f"{self.configs_path}/{display_name}"

        self.delete(storage_path=config_path, job_id="config")
        self.delete_folder(config_path)
        return True

    def upload_public_key(self, public_jwk: JWK, display_name: DisplayNameStr) -> None:
        """
        The function that uploads the spooler public JWK to the storage.

        Args:
            public_jwk: The JWK that contains the public key
            display_name : The name of the backend

        Returns:
            None
        """
        # first make sure that the public key is intended for verification
        if not public_jwk.key_ops == "verify":
            raise ValueError("The key is not intended for verification")

        # make sure that the key does not contain a private key
        if public_jwk.d is not None:
            raise ValueError("The key contains a private key")

        # make sure that the key has the correct kid
        config_dict = self.get_config(display_name)
        if public_jwk.kid != config_dict.kid:
            raise ValueError("The key does not have the correct kid.")

        self.upload_string(public_jwk.model_dump_json(), self.pks_path, config_dict.kid)

    def get_public_key(self, display_name: DisplayNameStr) -> JWK:
        """
        The function that gets the spooler public JWK for the device.

        Args:
            display_name : The name of the backend

        Returns:
            JWk : The public JWK object
        """

        # now get the appropiate kid
        config_dict = self.get_config(display_name)
        if config_dict.kid is None:
            raise ValueError("The kid is not set in the backend configuration.")

        public_jwk_dict = self.get(storage_path=self.pks_path, job_id=config_dict.kid)
        return JWK(**public_jwk_dict)

    def _delete_public_key(self, kid: str) -> bool:
        """
        Delete a public key from the storage. This is only intended for test purposes.

        Args:
            kid: The key id of the public key

        Raises:
            FileNotFoundError: If the status does not exist.

        Returns:
            Success if the file was deleted successfully
        """
        self.delete(storage_path=self.pks_path, job_id=kid)
        return True

    def update_in_database(
        self,
        result_dict: ResultDict,
        status_msg_dict: StatusMsgDict,
        job_id: str,
        display_name: DisplayNameStr,
        private_jwk: Optional[JWK] = None,
    ) -> None:
        """
        Upload the status and result to the dropbox.

        Args:
            result_dict: the dictionary containing the result of the job
            status_msg_dict: the dictionary containing the status message of the job
            job_id: the name of the job
            display_name: the name of the backend
            private_jwk: the private JWK to sign the result with

        Returns:
            None
        """
        # this should become part of the json file instead of its name in the future
        extracted_username = job_id.split("-")[2]

        status_json_dir = self.get_device_status_path(display_name, extracted_username)

        status_json_name = self.get_status_id(job_id=job_id)

        job_json_name = self.get_internal_job_id(job_id)
        job_json_start_dir = self.get_attribute_path("running")

        if status_msg_dict.status == "DONE":
            self.upload_result(
                result_dict,
                display_name,
                job_id,
                private_jwk,
            )
            # now move the job out of the running jobs into the finished jobs
            job_finished_json_dir = self.get_attribute_path(
                "finished", display_name=display_name, username=extracted_username
            )

            self.move(job_json_start_dir, job_finished_json_dir, job_json_name)

        elif status_msg_dict.status == "ERROR":
            # because there was an error, we move the job to the deleted jobs
            deleted_json_dir = self.get_attribute_path("deleted", display_name)
            self.move(job_json_start_dir, deleted_json_dir, job_json_name)

        try:
            self.update(status_msg_dict.model_dump(), status_json_dir, status_json_name)
        except FileNotFoundError:
            logging.warning(
                "The status file was missing for %s with job_id %s was missing.",
                display_name,
                job_id,
            )
            self.upload_status(display_name, username=extracted_username, job_id=job_id)
            self.update(status_msg_dict.model_dump(), status_json_dir, status_json_name)

    def get_file_queue(self, storage_path: str) -> list[str]:
        """
        Get a list of files. Typically we are looking for the queued jobs of a backend here.

        Args:
            storage_path: Where are we looking for the files.

        Returns:
            A list of files that was found.
        """

        # strip trailing and leading slashes from the paths
        storage_path = storage_path.strip("/")

        storage_path = "/" + storage_path.strip("/") + "/"

        # Create an instance of a Dropbox class, which can make requests to the API.
        names: list[str] = []
        with dropbox.Dropbox(
            app_key=self.app_key,
            app_secret=self.app_secret,
            oauth2_refresh_token=self.refresh_token,
        ) as dbx:
            # Check that the access token is valid
            try:
                dbx.users_get_current_account()
            except AuthError:
                sys.exit("ERROR: Invalid access token.")
            # We should really handle these exceptions cleaner, but this seems a bit
            # complicated right now
            # pylint: disable=W0703
            try:
                response = dbx.files_list_folder(path=storage_path)
                file_list = response.entries
                file_list = [item.name for item in file_list]
                json_files = [item for item in file_list if item.endswith(".json")]

                # Get the backend names
                names = [file_name.split(".")[0] for file_name in json_files]

            except ApiError:
                print(f"Could not obtain job queue for {storage_path}")
            except Exception as err:
                print(err)
        return names

    @validate_active
    def get_backends(self) -> list[str]:
        """
        Get a list of all the backends that the provider offers.
        """

        # strip possible trailing and leading slashes from the path
        config_path = self.configs_path.strip("/")

        # and now add them nicely
        full_config_path = f"/{config_path}/"
        with dropbox.Dropbox(
            app_key=self.app_key,
            app_secret=self.app_secret,
            oauth2_refresh_token=self.refresh_token,
        ) as dbx:
            # Check that the access token is valid
            try:
                dbx.users_get_current_account()
            except AuthError:
                sys.exit("ERROR: Invalid access token.")

            folders_results = dbx.files_list_folder(path=full_config_path)
            entries = folders_results.entries
            backend_names = []
            for entry in entries:
                backend_names.append(entry.name)
        return backend_names

    def get_config(self, display_name: DisplayNameStr) -> BackendConfigSchemaIn:
        """
        The function that downloads the spooler configuration to the storage.

        Args:
            display_name : The name of the backend

        Raises:
            FileNotFoundError: If the backend does not exist

        Returns:
            The configuration of the backend in complete form.
        """
        backend_json_path = f"{self.configs_path}/{display_name}"
        backend_config_dict = self.get(storage_path=backend_json_path, job_id="config")
        typed_config = self._adapt_get_config(backend_config_dict)
        return typed_config

    def create_job_id(self, display_name: DisplayNameStr, username: str) -> str:
        """
        Create a job id for the job.

        Args:
            display_name: The name of the backend
            username: The username of the user that is uploading the job

        Returns:
            The job id
        """
        job_id = (
            (datetime.datetime.now(timezone.utc).strftime("%Y%m%d_%H%M%S"))
            + "-"
            + display_name
            + "-"
            + username
            + "-"
            + (uuid.uuid4().hex)[:5]
        )
        return job_id

    def get_device_status_path(
        self, display_name: DisplayNameStr, username: str
    ) -> str:
        """
        Get the path to the status of the device.

        Args:
            display_name: The name of the backend
            username: The username of the user that is uploading the job

        Returns:
            The path to the status of the device.
        """
        return f"/{self.status_path}/{display_name}/{username}/"

    def get_device_results_path(self, display_name: DisplayNameStr, job_id: str) -> str:
        """
        Get the path to the results of the device.

        Args:
            display_name: The name of the backend
            job_id: The job_id of the job

        Returns:
            The path to the results of the device."""

        extracted_username = job_id.split("-")[2]
        result_json_dir = f"/{self.results_path}/{display_name}/{extracted_username}/"
        return result_json_dir

    def get_status_id(self, job_id: str) -> str:
        """
        Get the name of the status json file.

        Args:
            job_id: The job_id of the job

        Returns:
            The name of the status json file.
        """
        return "status-" + job_id

    def get_result_id(self, job_id: str) -> str:
        """
        Get the name of the result json file.

        Args:
            job_id: The job_id of the job

        Returns:
            The name of the result json file.
        """
        return "result-" + job_id

    def _delete_status(
        self, display_name: DisplayNameStr, username: str, job_id: str
    ) -> bool:
        """
        Delete a status from the storage. This is only intended for test purposes.

        Args:
            display_name: The name of the backend to which we want to upload the job
            username: The username of the user that is uploading the job
            job_id: The job_id of the job that we want to upload the status for

        Raises:
            FileNotFoundError: If the status does not exist.

        Returns:
            Success if the file was deleted successfully
        """

        status_json_dir = self.get_device_status_path(display_name, username)

        status_json_name = self.get_status_id(job_id)

        self.delete(storage_path=status_json_dir, job_id=status_json_name)
        self.delete_folder(status_json_dir)
        return True

    def _delete_result(self, display_name: DisplayNameStr, job_id: str) -> bool:
        """
        Delete a result from the storage. This is only intended for test purposes.

        Args:
            display_name: The name of the backend to which we want to upload the job
            username: The username of the user that is uploading the job
            job_id: The job_id of the job that we want to upload the status for

        Raises:
            FileNotFoundError: If the result does not exist.

        Returns:
            Success if the file was deleted successfully
        """
        result_device_dir = self.get_device_results_path(display_name, job_id)
        self.delete_folder(result_device_dir)
        return True


class DropboxProvider(DropboxProviderExtended):
    """
    The class that implements the dropbox storage provider.
    """

    def __init__(self, login_dict: DropboxLoginInformation) -> None:
        """
        Args:
            login_dict: The dictionary that contains the login information
        """

        super().__init__(login_dict, name="default", is_active=True)<|MERGE_RESOLUTION|>--- conflicted
+++ resolved
@@ -349,13 +349,10 @@
                 path = self.running_path
             case "queue":
                 path = f"/{self.queue_path}/{display_name}/"
-<<<<<<< HEAD
             case "deleted":
                 path = self.deleted_path
-=======
             case "finished":
                 path = f"/{self.finished_path}/{display_name}/{username}/"
->>>>>>> 03031e51
             case _:
                 raise ValueError(f"The attribute name {attribute_name} is not valid.")
         return path
