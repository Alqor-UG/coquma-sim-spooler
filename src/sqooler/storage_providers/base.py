--- conflicted
+++ resolved
@@ -2,12 +2,6 @@
 The module that contains all the necessary logic for communication with the external
 storage for the jobs. It creates an abstract API layer for the storage providers.
 """
-<<<<<<< HEAD
-
-from abc import ABC, abstractmethod
-import re
-=======
->>>>>>> 535e5c7c
 
 import functools
 import logging
