"""
The module that contains common logic for schemes, validation etc.
There is no obvious need, why this code should be touch in a new back-end.
"""

from collections.abc import Callable
from typing import Optional, Type, Any
from pydantic import ValidationError, BaseModel, Field

from icecream import ic


class ExperimentDict(BaseModel):
    """
    A class that defines the structure of the experiments.
    """

    header: dict = Field(description="Contains centralized information about the job.")
    shots: int = Field(description="number of shots in the experiment.")
    success: bool = Field(description="True if experiment ran successfully.")
    data: dict = Field(description="dictionary of results for the experiment.")


class StatusMsgDict(BaseModel):
    """
    A class that defines the structure of the status messages.
    """

    job_id: str = Field(description="unique execution id from the backend.")
    status: str = Field(description="status of job execution.")
    detail: str = Field(description="detailed status of job execution.")
    error_message: str = Field(description="error message of job execution.")


class ResultDict(BaseModel):
    """
    A class that defines the structure of results. It is closely related to the
    qiskit class qiskit.result.Result.
    """

    backend_name: Optional[str] = Field(
        default=None, description="The name of the backend"
    )
    display_name: str = Field(description="alternate name field for the backend")
    backend_version: str = Field(description="backend version, in the form X.Y.Z.")
    job_id: str = Field(description="unique execution id from the backend.")
    qobj_id: Optional[str] = Field(default=None, description="user-generated Qobj id.")
    success: bool = Field(description="True if complete input qobj executed correctly.")
    status: str = Field(description="status of job execution.")
    header: dict = Field(description="Contains centralized information about the job.")
    results: list[ExperimentDict] = Field(
        description="corresponding results for array of experiments of the input qobj"
    )


class DropboxLoginInformation(BaseModel):
    """
    The login information for the dropbox
    """

    app_key: str
    app_secret: str
    refresh_token: str


class MongodbLoginInformation(BaseModel):
    """
    The login information for MongoDB
    """

    mongodb_username: str
    mongodb_password: str
    mongodb_database_url: str


class LocalLoginInformation(BaseModel):
    """
    The login information for a local storage provider.
    """

    base_path: str = Field(
        description="The base path of the storage provider on your local file system."
    )


class BackendStatusSchemaOut(BaseModel):
    """
    The schema for the status of a backend. Follows the conventions of the
    `qiskit.providers.models.BackendStatus`.
    """

    backend_name: str = Field(description="The name of the backend")
    backend_version: str = Field(
        description="The version of the backend. Of the form X.Y.Z"
    )
    operational: bool = Field(description="True if the backend is operational")
    pending_jobs: int = Field(description="The number of pending jobs on the backend")
    status_msg: str = Field(description="The status message for the backend")


class BackendConfigSchemaIn(BaseModel):
    """
    The schema send in to detail the configuration of the backend.
    This is uploaded to the storage provider.
    """

    description: str = Field(description="A description for the backend")
    version: str = Field(description="The backend version in the form X.Y.Z")
    display_name: Optional[str] = Field(
        description=" Alternate name field for the backend"
    )
    cold_atom_type: str = Field(
        description="The type of cold atom system that is simulated. Non standard qiskit field."
    )
    gates: list = Field(
        description="The list of GateConfig objects for the basis gates of the backend"
    )
    max_experiments: int = Field(
        description="The maximum number of experiments per job"
    )
    max_shots: int = Field(
        description="The maximum number of shots allowed on the backend"
    )
    simulator: bool = Field(description="True if the backend is a simulator")
    supported_instructions: list[str] = Field(
        description="Instructions supported by the backend."
    )
    num_wires: int = Field(description="The number of qubits / wires for the backend")
    wire_order: str = Field(
        description="The wire order of the backend. Either linear or interleaved."
    )
    num_species: int = Field(description="The number of species in the system.")
    operational: bool = Field(description="True if the backend is operational")
    pending_jobs: Optional[int] = Field(
        default=None, description="The number of pending jobs on the backend"
    )
    status_msg: Optional[str] = Field(
        default=None, description="The status message for the backend"
    )


class BackendConfigSchemaOut(BaseModel):
    """
    The schema send out to detail the configuration of the backend. We follow the
    conventions of the qiskit configuration dictionary here.

    Will becomes compatible with qiskit.providers.models.BackendConfiguration
    """

    description: str = Field(description="A description for the backend")
    display_name: str = Field(description=" Alternate name field for the backend")
    conditional: bool = Field(
        default=False, description="True if the backend supports conditional operations"
    )
    coupling_map: str = Field(
        default="linear", description="The coupling map for the device"
    )
    dynamic_reprate_enabled: bool = Field(
        default=False,
        description="whether delay between programs can be set dynamically ",
    )
    local: bool = Field(
        default=False, description="True if the backend is local or False if remote"
    )
    memory: bool = Field(default=False, description="True if backend supports memory")
    open_pulse: bool = Field(default=False, description="True if backend is OpenPulse")
    backend_version: str = Field(description="The backend version in the form X.Y.Z")
    n_qubits: int = Field(description="The number of qubits / wires for the backend")
    backend_name: str = Field(description="The backend name")
    basis_gates: list[str] = Field(
        description="The list of strings for the basis gates of the backends"
    )
    max_experiments: int = Field(
        description="The maximum number of experiments per job"
    )
    max_shots: int = Field(
        description="The maximum number of shots allowed on the backend"
    )
    simulator: bool = Field(description="True if the backend is a simulator")
    gates: list = Field(
        description="The list of GateConfig objects for the basis gates of the backend"
    )
    supported_instructions: list[str] = Field(
        description="Instructions supported by the backend."
    )
    cold_atom_type: str = Field(
        description="The type of cold atom system that is simulated. Non standard qiskit field."
    )
    wire_order: str = Field(
        description=(
            "The wire order of the backend. Either linear or interleaved."
            " Non standard qiskit field."
        )
    )
    num_species: int = Field(
        description="The number of species in the system. Non standard qiskit field."
    )
    url: Optional[str] = Field(default=None, description="The url of the backend")


class GateDict(BaseModel):
    """
    The most basic class for a gate as it is communicated in
    the json API.
    """

    name: str = Field(description="The name of the gate")
    wires: list[int] = Field(description="The wires on which the gate acts")
    params: list[float] = Field(description="The parameters of the gate")


class GateInstruction(BaseModel):
    """
    The basic class for all the gate intructions of a backend.
    Any gate has to have the following attributes.
    """

    name: str
    parameters: str
    description: str
    coupling_map: list
    qasm_def: str = "{}"
    is_gate: bool = True

    @classmethod
    def config_dict(cls) -> dict:
        """
        Give back the properties of the instruction such as needed for the server.
        """
        return {
            "coupling_map": cls.model_fields["coupling_map"].default,
            "description": cls.model_fields["description"].default,
            "name": cls.model_fields["name"].default,
            "parameters": [cls.model_fields["parameters"].default],
            "qasm_def": cls.model_fields["qasm_def"].default,
        }


class Spooler:
    """
    The class for the spooler. So it is not just a scheme, but it also contains some common logic.
    So it should most likely live in another file at some point.

    Attributes:
        ins_schema_dict : A dictionary the contains all the allowed instructions for this spooler.
        device_config: A dictionary that some main config params for the experiment.
        n_wires: maximum number of wires for the spooler
        n_max_shots: the maximum number of shots for the spooler

    """

    def __init__(
        self,
        ins_schema_dict: dict,
        device_config: Type[BaseModel],
        n_wires: int,
        description: str = "",
        n_max_shots: int = 1000,
        version: str = "0.0.1",
        cold_atom_type: str = "spin",
        n_max_experiments: int = 15,
        wire_order: str = "interleaved",
        num_species: int = 1,
        operational: bool = True,
    ):
        """
        The constructor of the class.
        """
        self.ins_schema_dict = ins_schema_dict
        self.device_config = device_config
        self.n_max_shots = n_max_shots
        self.n_wires = n_wires
        self.description = description
        self.version = version
        self.cold_atom_type = cold_atom_type
        self.n_max_experiments = n_max_experiments
        self.wire_order = wire_order
        self.num_species = num_species
        self._display_name: str = ""
        self.operational = operational

    def check_experiment(self, exper_dict: dict) -> tuple[str, bool]:
        """
        Check the validity of the experiment.
        This has to be implement in each subclass extra.

        Args:
            exper_dict: The dictionary that contains the logic and should
                be verified.

        Returns:
            str: The error message
            bool: Is the experiment ok ?
        """
        try:
            self.device_config(**exper_dict)
            return "", True
        except ValidationError as err:
            return str(err), False

    def get_configuration(self) -> BackendConfigSchemaIn:
        """
        Sends back the configuration dictionary of the spooler.
        """
        gate_list = []
        for _, ins_obj in self.ins_schema_dict.items():
            if "is_gate" in ins_obj.model_fields:
                gate_list.append(ins_obj.config_dict())
        backend_config_dict = {
            "description": self.description,
            "version": self.version,
            "cold_atom_type": self.cold_atom_type,
            "gates": gate_list,
            "max_experiments": self.n_max_experiments,
            "max_shots": self.n_max_shots,
            "simulator": True,
            "supported_instructions": list(self.ins_schema_dict.keys()),
            "num_wires": self.n_wires,
            "wire_order": self.wire_order,
            "num_species": self.num_species,
            "operational": self.operational,
            "display_name": self.display_name,
        }
        return BackendConfigSchemaIn(**backend_config_dict)

    def check_instructions(self, ins_list: list) -> tuple[str, bool]:
        """
        Check all the instruction to make sure that they are valid and part
        of the allowed instructions.
        """
        err_code = ""
        exp_ok = False
<<<<<<< HEAD
        ic("start checking instructions")
=======
        # first check that we actually have any instructions safed in the ins_schema_dict
        if len(self.ins_schema_dict) == 0:
            err_code = "No instructions allowed. Add instructions to the spooler."
            exp_ok = False
            return err_code, exp_ok

>>>>>>> b3a79e1b
        for ins in ins_list:
            ic(ins)
            try:
                gate_instr = gate_dict_from_list(ins)
                # see if the instruction is part of the allowed instructions
                if gate_instr.name not in self.ins_schema_dict.keys():
                    err_code = "Instruction not allowed."
                    exp_ok = False
                    return err_code, exp_ok

                # now verify that the parameters are ok
                gate_dict = gate_instr.model_dump()
                self.ins_schema_dict[gate_instr.name](**gate_dict)
                exp_ok = True
            except ValidationError as err:
                err_code = "Error in instruction " + str(err)
                exp_ok = False
            if not exp_ok:
                break
        ic(err_code, exp_ok)
        return err_code, exp_ok

    def check_dimension(self, json_dict: dict) -> tuple[str, bool]:
        """
        Make sure that the Hilbert space dimension is not too large.

        It can be implemented in the class that inherits, but it is not necessary.
        So this is only a placeholder.

        Args:
            json_dict: the dictonary with the instructions

        Returns:
            str: the error message
            bool: is the dimension ok ?
        """
        # pylint: disable=W0613
        return "", True

    def check_json_dict(self, json_dict: dict) -> tuple[str, bool]:
        """
        Check if the json file has the appropiate syntax.

        Args:
            json_dict (dict): the dictonary that we will test.

        Returns:
            bool: is the expression having the appropiate syntax ?
        """
        err_code = "No instructions received."
        exp_ok = False
        for expr in json_dict:
            ic(expr)
            err_code = "Wrong experiment name or too many experiments"
            # Fix this pylint issue whenever you have time, but be careful !
            # pylint: disable=W0702
            try:
                exp_ok = (
                    expr.startswith("experiment_")
                    and expr[11:].isdigit()
                    and (int(expr[11:]) <= self.n_max_experiments)
                )
            except:
                exp_ok = False
                break
            if not exp_ok:
                break
            # test the structure of the experiment
            ic("start checking experiment")
            err_code, exp_ok = self.check_experiment(json_dict[expr])
            ic(err_code)
            if not exp_ok:
                break
            ic("Check instructions")
            # time to check the structure of the instructions
            ins_list = json_dict[expr]["instructions"]
            err_code, exp_ok = self.check_instructions(ins_list)
            ic(err_code)
            ic(err_code, exp_ok)
            if not exp_ok:
                break
        return err_code.replace("\n", ".."), exp_ok

    @property
    def display_name(self) -> str:
        """
        The name of the spooler.
        """
        return self._display_name

    @display_name.setter
    def display_name(self, value: str) -> None:
        if isinstance(value, str):  # Check if the provided value is a string
            self._display_name = value
        else:
            raise ValueError("display_name must be a string")

    @property
    def gen_circuit(self) -> Callable[[dict], ExperimentDict]:
        """
        The function that generates the circuit.
        It can be basically anything that allows the execution of the circuit.

        Returns:
            Callable[[dict], ExperimentDict]: The function that generates the circuit.

        Raises:
            ValueError: if the gen_circuit is not a callable function
        """
        if not hasattr(self, "_gen_circuit"):
            raise ValueError("gen_circuit must be set")
        return self._gen_circuit

    @gen_circuit.setter
    def gen_circuit(self, value: Callable[[dict], ExperimentDict]) -> None:
        """
        The setter for the gen_circuit function.

        Args:
            value: The function that generates the circuit.
        """
        if callable(value):  # Check if the provided value is a callable (function)
            self._gen_circuit = value
        else:
            raise ValueError("gen_circuit must be a callable function")

    def add_job(
        self, json_dict: dict, status_msg_dict: StatusMsgDict
    ) -> tuple[ResultDict, StatusMsgDict]:
        """
        The function that translates the json with the instructions into some circuit and executes it.
        It performs several checks for the job to see if it is properly working.
        If things are fine the job gets added the list of things that should be executed.

        Args:
            json_dict: The job dictonary of all the instructions.
            status_msg_dict: the status dictionary of the job we are treating.

        Returns:
            result_dict: The dictionary with the results of the job.
            status_msg_dict: The status dictionary of the job.
        """
        job_id = status_msg_dict.job_id

        result_draft: dict = {
            "display_name": self.display_name,
            "backend_version": self.version,
            "job_id": job_id,
            "qobj_id": None,
            "success": True,
            "status": "finished",
            "header": {},
            "results": [],
        }
        err_msg, json_is_fine = self.check_json_dict(json_dict)
        ic(err_msg)
        if json_is_fine:
            # check_hilbert_space_dimension
            dim_err_msg, dim_ok = self.check_dimension(json_dict)
            if dim_ok:
                for exp in json_dict:
                    exp_dict = {exp: json_dict[exp]}
                    # Here we
                    try:
                        result_draft["results"].append(self.gen_circuit(exp_dict))
                    except ValueError as err:
                        status_msg_dict.detail += "; " + str(err)
                        status_msg_dict.error_message += "; " + str(err)
                        status_msg_dict.status = "ERROR"
                        result_dict = ResultDict(**result_draft)
                        return result_dict, status_msg_dict
                status_msg_dict.detail += "; Passed json sanity check; Compilation done. \
                    Shots sent to solver."
                status_msg_dict.status = "DONE"
                result_dict = ResultDict(**result_draft)
                return result_dict, status_msg_dict

            status_msg_dict.detail += (
                "; Failed dimensionality test. Too many atoms. File will be deleted. Error message : "
                + dim_err_msg
            )
            status_msg_dict.error_message += (
                "; Failed dimensionality test. Too many atoms. File will be deleted. Error message :  "
                + dim_err_msg
            )
            status_msg_dict.status = "ERROR"
            result_dict = ResultDict(**result_draft)
            return result_dict, status_msg_dict
        else:
            status_msg_dict.detail += (
                "; Failed json sanity check. File will be deleted. Error message : "
                + err_msg
            )
            status_msg_dict.error_message += (
                "; Failed json sanity check. File will be deleted. Error message : "
                + err_msg
            )
            status_msg_dict.status = "ERROR"

        result_dict = ResultDict(**result_draft)
        return result_dict, status_msg_dict


class LabscriptSpooler(Spooler):
    """
    A specialized spooler class that allows us to execute jobs in labscript directly.
    The main changes are that we need to add the job in a different way and connect it to a
     `runmanager.remoeClient`
    """

    def __init__(
        self,
        ins_schema_dict: dict,
        device_config: Type[BaseModel],
        n_wires: int,
        remote_client: Any,  # it would be really nice to fix this type
        description: str = "",
        n_max_shots: int = 1000,
        version: str = "0.0.1",
        cold_atom_type: str = "spin",
        n_max_experiments: int = 15,
        wire_order: str = "interleaved",
        num_species: int = 1,
        operational: bool = True,
    ):
        """
        The constructor of the class.
        """
        self.ins_schema_dict = ins_schema_dict
        self.device_config = device_config
        self.n_max_shots = n_max_shots
        self.remote_client = remote_client
        self.n_wires = n_wires
        self.description = description
        self.version = version
        self.cold_atom_type = cold_atom_type
        self.n_max_experiments = n_max_experiments
        self.wire_order = wire_order
        self.num_species = num_species
        self._display_name: str = ""
        self.operational = operational

    def add_job(
        self, json_dict: dict, status_msg_dict: StatusMsgDict
    ) -> tuple[ResultDict, StatusMsgDict]:
        """
        The function that translates the json with the instructions into some circuit
        and executes it. It performs several checks for the job to see if it is properly
        working. If things are fine the job gets added the list of things that should be
        executed.

        Args:
            json_dict: The job dictonary of all the instructions.
            status_msg_dict: the status dictionary of the job we are treating.
        """
        job_id = status_msg_dict.job_id

        result_draft: dict = {
            "display_name": self.display_name,
            "backend_version": self.version,
            "job_id": job_id,
            "qobj_id": None,
            "success": True,
            "status": "finished",
            "header": {},
            "results": [],
        }
        err_msg, json_is_fine = self.check_json_dict(json_dict)
        if json_is_fine:
            # check_hilbert_space_dimension
            dim_err_msg, dim_ok = self.check_dimension(json_dict)
            if dim_ok:
                ic("Passed dimensionality test")
                for exp in json_dict:
                    exp_dict = {exp: json_dict[exp]}
                    # prepare the shots folder
                    self.remote_client.reset_shot_output_folder()
                    self._modify_shot_output_folder(job_id + "/" + str(exp))

                    # Here we generate the ciruit
                    result_draft["results"].append(self.gen_circuit(exp_dict, job_id))

                status_msg_dict.detail += "; Passed json sanity check; Compilation done. \
                    Shots sent to solver."
                status_msg_dict.status = "DONE"
                result_dict = ResultDict(**result_draft)
                return result_dict, status_msg_dict

            status_msg_dict.detail += (
                ";Failed dimensionality test. Too many atoms. File will be deleted. Error message: "
                + dim_err_msg
            )
            status_msg_dict.error_message += (
                ";Failed dimensionality test. Too many atoms. File will be deleted. Error message: "
                + dim_err_msg
            )
            status_msg_dict.status = "ERROR"

            result_dict = ResultDict(**result_draft)
            return result_dict, status_msg_dict

        status_msg_dict.detail += (
            "; Failed json sanity check. File will be deleted. Error message : "
            + err_msg
        )
        status_msg_dict.error_message += (
            "; Failed json sanity check. File will be deleted. Error message : "
            + err_msg
        )
        status_msg_dict.status = "ERROR"

        result_dict = ResultDict(**result_draft)
        return result_dict, status_msg_dict

    def _modify_shot_output_folder(self, new_dir: str) -> None:
        """
        I am not sure what this function does.

        Args:
            new_dir: The new directory under which we save the shots.
        """
        defaut_shot_folder = str(self.remote_client.get_shot_output_folder())
        print(f"Default shot folder: {defaut_shot_folder}")
        modified_shot_folder = (defaut_shot_folder.rsplit("\\", 1)[0]) + "/" + new_dir
        print(f"Modified shot folder: {modified_shot_folder}")
        self.remote_client.set_shot_output_folder(modified_shot_folder)


def gate_dict_from_list(inst_list: list) -> GateDict:
    """
    Transforms a list into an appropiate dictionnary for instructions. The list
    is assumed to be in the format [name, wires, params].

    Args:
        inst_list: The list that should be transformed.

    Returns:
        A GateDict object.
    """
    gate_draft = {"name": inst_list[0], "wires": inst_list[1], "params": inst_list[2]}
    return GateDict(**gate_draft)<|MERGE_RESOLUTION|>--- conflicted
+++ resolved
@@ -330,16 +330,12 @@
         """
         err_code = ""
         exp_ok = False
-<<<<<<< HEAD
-        ic("start checking instructions")
-=======
         # first check that we actually have any instructions safed in the ins_schema_dict
         if len(self.ins_schema_dict) == 0:
             err_code = "No instructions allowed. Add instructions to the spooler."
             exp_ok = False
             return err_code, exp_ok
 
->>>>>>> b3a79e1b
         for ins in ins_list:
             ic(ins)
             try:
