"""
In this module we define all the configuration parameters for the singlequdit package. 

No simulation is performed here. The entire logic is implemented in the `spooler.py` module.
"""

from typing import Tuple, Literal, List, Optional

from pydantic import conint, BaseModel, ValidationError, conlist, confloat
import numpy as np

from utils.schemes import (
    Spooler,
    gate_dict_from_list,
    GateInstruction,
)

from .spooler import gen_circuit

N_MAX_SHOTS = 1000000
N_MAX_ATOMS = 500
MAX_EXPERIMENTS = 1000


class RlxInstruction(GateInstruction):
    """
    The rlx instruction. As each instruction it requires the

    Attributes:
        name: The string to identify the instruction
        wires: The wire on which the instruction should be applied
            so the indices should be between 0 and N_MAX_WIRES-1
        params: has to be empty
    """

    name: Literal["rlx"] = "rlx"
    wires: conlist(conint(ge=0, le=0), min_items=0, max_items=1)  # type: ignore
    params: conlist(confloat(ge=0, le=2 * np.pi), min_items=1, max_items=1)  # type: ignore

    # a string that is sent over to the config dict and that is necessary for compatibility with QISKIT.
    parameters: str = "omega"
    description: str = "Evolution under Lx"
    # TODO: This should become most likely a type that is then used for the enforcement of the wires.
    coupling_map: List = [[0], [1], [2], [3], [4]]
    qasm_def = "gate lrx(omega) {}"


class RlzInstruction(GateInstruction):
    """
    The rlz instruction. As each instruction it requires the

    Attributes:
        name: The string to identify the instruction
        wires: The wire on which the instruction should be applied
            so the indices should be between 0 and N_MAX_WIRES-1
        params: has to be empty
    """

    name: Literal["rlz"] = "rlz"
    wires: conlist(conint(ge=0, le=0), min_items=0, max_items=1)  # type: ignore
    params: conlist(confloat(ge=0, le=2 * np.pi), min_items=1, max_items=1)  # type: ignore

    # a string that is sent over to the config dict and that is necessary for compatibility with QISKIT.
    parameters: str = "delta"
    description: str = "Evolution under the Z gate"
    # TODO: This should become most likely a type that is then used for the enforcement of the wires.
    coupling_map: List = [[0], [1], [2], [3], [4]]
    qasm_def = "gate rlz(delta) {}"


class LocalSqueezingInstruction(GateInstruction):
    """
    The rlz2 instruction. As each instruction it requires the

    Attributes:
        name: The string to identify the instruction
        wires: The wire on which the instruction should be applied
            so the indices should be between 0 and N_MAX_WIRES-1
        params: has to be empty
    """

    name: Literal["rlz2"] = "rlz2"
    wires: conlist(conint(ge=0, le=0), min_items=0, max_items=1)  # type: ignore
    params: conlist(confloat(ge=0, le=10 * 2 * np.pi), min_items=1, max_items=1)  # type: ignore

    # a string that is sent over to the config dict and that is necessary for compatibility with QISKIT.
    parameters: str = "chi"
    description: str = "Evolution under lz2"
    # TODO: This should become most likely a type that is then used for the enforcement of the wires.
    coupling_map: List = [[0], [1], [2], [3], [4]]
    qasm_def = "gate rlz2(chi) {}"


class LoadInstruction(BaseModel):
    """
    The load instruction. As each instruction it requires the

    Attributes:
        name: The string to identify the instruction
        wires: The wire on which the instruction should be applied
            so the indices should be between 0 and N_MAX_WIRES-1
        params: has to be empty
    """

    name: Literal["load"]
    wires: conlist(conint(ge=0, le=0), min_items=0, max_items=1)  # type: ignore
    params: conlist(conint(ge=1, le=N_MAX_ATOMS), min_items=1, max_items=1)  # type: ignore


class MeasureBarrierInstruction(BaseModel):
    """
    The measure and barrier instruction. As each instruction it requires the

    Attributes:
        name: The string to identify the instruction
        wires: The wire on which the instruction should be applied
            so the indices should be between 0 and N_MAX_WIRES-1
        params: has to be empty
    """

    name: Literal["measure", "barrier"]
    wires: conlist(conint(ge=0, le=0), min_items=0, max_items=1)  # type: ignore
    params: conlist(float, min_items=0, max_items=0)  # type: ignore


class SingleQuditExperiment(BaseModel):
    """
    The class that defines the single qudit experiments
    """

    wire_order: Literal["interleaved", "sequential"] = "sequential"
    # mypy keeps throwing errors here because it does not understand the type.
    # not sure how to fix it, so we leave it as is for the moment
    # HINT: Annotated does not work
    shots: conint(gt=0, le=N_MAX_SHOTS)  # type: ignore
    num_wires: Literal[1]
    instructions: List[list]
    seed: Optional[int]


class SingleQuditSpooler(Spooler):
    """
    The spooler class that handles all the circuit logic.
    """

    def check_experiment(self, exper_dict: dict) -> Tuple[str, bool]:
        """
        Check the validity of the experiment.
        """
        try:
            SingleQuditExperiment(**exper_dict)
            return "", True
        except ValidationError as err:
            return str(err), False

    def check_instructions(self, ins_list: list) -> Tuple[str, bool]:
        """
        Check all the instruction to make sure that they are valid.
        """
        err_code = ""
        exp_ok = False
        for ins in ins_list:
            try:
                gate_dict = gate_dict_from_list(ins)
                self.ins_schema_dict[ins[0]](**gate_dict)
                exp_ok = True
            except ValidationError as err:
                err_code = "Error in instruction " + str(err)
                exp_ok = False
            if not exp_ok:
                break
        return err_code, exp_ok


# This is the spooler object that is used by the main function.
spooler_object = SingleQuditSpooler(
    ins_schema_dict={
        "rlx": RlxInstruction,
        "rlz": RlzInstruction,
        "rlz2": LocalSqueezingInstruction,
        "barrier": MeasureBarrierInstruction,
        "measure": MeasureBarrierInstruction,
        "load": LoadInstruction,
    },
    n_wires=1,
    version="0.2",
    description="Setup of a cold atomic gas experiment with a single qudit.",
    n_max_experiments=MAX_EXPERIMENTS,
    n_max_shots=N_MAX_SHOTS,
)

<<<<<<< HEAD

def add_job(json_dict: dict, status_msg_dict: dict) -> Tuple[dict, dict]:
    """
    The function that translates the json with the instructions into some circuit and executes it.
    It performs several checks for the job to see if it is properly working.
    If things are fine the job gets added the list of things that should be executed.

    json_dict: The job dictonary of all the instructions.
    job_id: the ID of the job we are treating.
    """
    job_id = status_msg_dict["job_id"]

    result_dict = {
        "backend_name": spooler_object.name,
        "backend_version": spooler_object.version,
        "job_id": job_id,
        "qobj_id": None,
        "success": True,
        "status": "finished",
        "header": {},
        "results": [],
    }
    err_msg, json_is_fine = spooler_object.check_json_dict(json_dict)
    if json_is_fine:
        for exp in json_dict:
            exp_dict = {exp: json_dict[exp]}
            # Here we
            result_dict["results"].append(gen_circuit(exp_dict))

        status_msg_dict[
            "detail"
        ] += "; Passed json sanity check; Compilation done. Shots sent to solver."
        status_msg_dict["status"] = "DONE"
    else:
        status_msg_dict["detail"] += (
            "; Failed json sanity check. File will be deleted. Error message : "
            + err_msg
        )
        status_msg_dict["error_message"] += (
            "; Failed json sanity check. File will be deleted. Error message : "
            + err_msg
        )
        status_msg_dict["status"] = "ERROR"
    return result_dict, status_msg_dict
=======
# Now also add the function that generates the circuit
spooler_object.gen_circuit = gen_circuit
>>>>>>> 5dfed835
<|MERGE_RESOLUTION|>--- conflicted
+++ resolved
@@ -189,52 +189,5 @@
     n_max_shots=N_MAX_SHOTS,
 )
 
-<<<<<<< HEAD
-
-def add_job(json_dict: dict, status_msg_dict: dict) -> Tuple[dict, dict]:
-    """
-    The function that translates the json with the instructions into some circuit and executes it.
-    It performs several checks for the job to see if it is properly working.
-    If things are fine the job gets added the list of things that should be executed.
-
-    json_dict: The job dictonary of all the instructions.
-    job_id: the ID of the job we are treating.
-    """
-    job_id = status_msg_dict["job_id"]
-
-    result_dict = {
-        "backend_name": spooler_object.name,
-        "backend_version": spooler_object.version,
-        "job_id": job_id,
-        "qobj_id": None,
-        "success": True,
-        "status": "finished",
-        "header": {},
-        "results": [],
-    }
-    err_msg, json_is_fine = spooler_object.check_json_dict(json_dict)
-    if json_is_fine:
-        for exp in json_dict:
-            exp_dict = {exp: json_dict[exp]}
-            # Here we
-            result_dict["results"].append(gen_circuit(exp_dict))
-
-        status_msg_dict[
-            "detail"
-        ] += "; Passed json sanity check; Compilation done. Shots sent to solver."
-        status_msg_dict["status"] = "DONE"
-    else:
-        status_msg_dict["detail"] += (
-            "; Failed json sanity check. File will be deleted. Error message : "
-            + err_msg
-        )
-        status_msg_dict["error_message"] += (
-            "; Failed json sanity check. File will be deleted. Error message : "
-            + err_msg
-        )
-        status_msg_dict["status"] = "ERROR"
-    return result_dict, status_msg_dict
-=======
 # Now also add the function that generates the circuit
-spooler_object.gen_circuit = gen_circuit
->>>>>>> 5dfed835
+spooler_object.gen_circuit = gen_circuit