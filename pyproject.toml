--- conflicted
+++ resolved
@@ -4,10 +4,7 @@
 description = "Code that enables validated cloud access to quantum hardware (simulators)"
 authors = ["fretchen <fred.jendrzejewski@gmail.com>"]
 repository = "https://github.com/Alqor-UG/sqooler"
-<<<<<<< HEAD
 documentation = "https://alqor-ug.github.io/sqooler"
-=======
->>>>>>> b8e0d55b
 license = "Unlicense"
 readme = "README.md"
 packages = [{include = "sqooler", from = "src"}]
