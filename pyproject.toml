[tool.poetry]
name = "sqooler"
version = "0.9.0"
description = "Code that enables validated cloud access to quantum hardware (simulators)"
authors = ["fretchen <fred.jendrzejewski@gmail.com>"]
repository = "https://github.com/Alqor-UG/sqooler"
documentation = "https://alqor-ug.github.io/sqooler"
license = "Unlicense"
readme = "README.md"
packages = [{include = "sqooler", from = "src"}]
keywords = ["pydantic", "quantum-hardware","sdk-python"]

[tool.poetry.dependencies]
python = "^3.10"
pydantic = "^2.3.0"
dropbox = "^11.36.2"
setuptools = "^70.0.0"
pymongo = "^4.3.3"
regex = "^2024.5.15"
cryptography = "^42.0.5"
click = "^8.1.7"


[tool.poetry.group.dev.dependencies]
black = "^24.1.1"
<<<<<<< HEAD
pytest = "^7.4.0"
=======
pytest = "^8.0.2"
>>>>>>> 535e5c7c
pylint = "^3.0.3"
mypy = "^1.8.0"
python-decouple = "^3.6"
ipykernel = "^6.28.0"
icecream = "^2.1.3"
pytest-cov = "^5.0.0"
isort = "^5.13.2"

[tool.poetry.group.docs]
optional = true

[tool.poetry.group.docs.dependencies]
mike = "^2.0.0"
mkdocs-material = "^9.1.5"
mkdocstrings-python = "^1.3.0"

[tool.poetry.scripts]
sqoolerkey = "sqooler.cli:cli_private_key_str"

[build-system]
requires = ["poetry-core"]
build-backend = "poetry.core.masonry.api"

[tool.isort]
multi_line_output = 3
include_trailing_comma = true
force_grid_wrap = 0
line_length = 88
profile = "black"<|MERGE_RESOLUTION|>--- conflicted
+++ resolved
@@ -23,11 +23,7 @@
 
 [tool.poetry.group.dev.dependencies]
 black = "^24.1.1"
-<<<<<<< HEAD
-pytest = "^7.4.0"
-=======
 pytest = "^8.0.2"
->>>>>>> 535e5c7c
 pylint = "^3.0.3"
 mypy = "^1.8.0"
 python-decouple = "^3.6"
