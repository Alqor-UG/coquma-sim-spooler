--- conflicted
+++ resolved
@@ -2,10 +2,6 @@
 The tests for the local storage provider
 """
 
-<<<<<<< HEAD
-import uuid
-=======
->>>>>>> 535e5c7c
 import os
 import shutil
 from typing import Any
