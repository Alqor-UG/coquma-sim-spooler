--- conflicted
+++ resolved
@@ -2,10 +2,7 @@
 This is the test tool for the utils module.
 """
 
-<<<<<<< HEAD
-=======
 import logging
->>>>>>> 535e5c7c
 import os
 import shutil
 import time
