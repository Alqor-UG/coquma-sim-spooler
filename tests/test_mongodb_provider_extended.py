--- conflicted
+++ resolved
@@ -2,10 +2,6 @@
 The tests for the extended mongodb storage provider
 """
 
-<<<<<<< HEAD
-import uuid
-=======
->>>>>>> 535e5c7c
 from typing import Any
 
 import pytest
