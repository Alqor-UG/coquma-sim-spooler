"""
The tests for the extended mongodb storage provider
"""

import uuid
from typing import Any
from decouple import config

import pytest
from sqooler.storage_providers.mongodb import MongodbProviderExtended
from sqooler.schemes import MongodbLoginInformation, BackendConfigSchemaIn

from .storage_provider_test_utils import StorageProviderTestUtils

DB_NAME = "mongodbtest"


class TestMongodbProviderExtended(StorageProviderTestUtils):
    """
    The class that contains all the tests for the dropbox provider.
    """

    def get_login_class(self) -> Any:
        """
        Get the storage provider.
        """
        return MongodbLoginInformation

    def get_storage_provider(self) -> Any:
        """
        Get the storage provider.
        """
        return MongodbProviderExtended

    def get_login(self) -> MongodbLoginInformation:
        """
        Get the login information for the mongodb database.
        """
        # put together the login information
        mongodb_username = config("MONGODB_USERNAME")
        mongodb_password = config("MONGODB_PASSWORD")
        mongodb_database_url = config("MONGODB_DATABASE_URL")

        login_dict = {
            "mongodb_username": mongodb_username,
            "mongodb_password": mongodb_password,
            "mongodb_database_url": mongodb_database_url,
        }
        return MongodbLoginInformation(**login_dict)

    @classmethod
    def teardown_class(cls) -> None:
        """
        Remove the `storage` folder.
        """

        # put together the login information
        mongodb_username = config("MONGODB_USERNAME")
        mongodb_password = config("MONGODB_PASSWORD")
        mongodb_database_url = config("MONGODB_DATABASE_URL")

        login_dict = {
            "mongodb_username": mongodb_username,
            "mongodb_password": mongodb_password,
            "mongodb_database_url": mongodb_database_url,
        }
        login_info = MongodbLoginInformation(**login_dict)

        # Remove all the collections that start with queued.
        storage_provider = MongodbProviderExtended(login_info, DB_NAME)
        database = storage_provider.client["jobs"]
        for collection_name in database.list_collection_names():
            if collection_name.startswith("queued.dummy"):
                collection = database[collection_name]
                collection.drop()

        # Remove all the collections from results that start with dummy
        database = storage_provider.client["results"]
        for collection_name in database.list_collection_names():
            if collection_name.startswith("dummy"):
                collection = database[collection_name]
                collection.drop()

        # Remove all the collections from status that start with dummy
        database = storage_provider.client["status"]
        for collection_name in database.list_collection_names():
            if collection_name.startswith("dummy"):
                collection = database[collection_name]
                collection.drop()

    def test_mongodb_object(self) -> None:
        """
        Test that we can create a MongoDB object.
        """
        self.storage_object_tests(DB_NAME)

    def test_file_remove(self) -> None:
        """
        Test that it is possible to remove a file and we raise the right errors.
        """
        self.remove_file_not_found_test(DB_NAME)

    def test_not_active(self) -> None:
        """
        Test that we cannot work with the provider if it is not active.
        """
        storage_provider = MongodbProviderExtended(
            self.get_login(), DB_NAME, is_active=False
        )

        # make sure that we cannot upload if it is not active
        test_content = {"experiment_0": "Nothing happened here."}
        storage_path = "test/subcollection"

        job_id = uuid.uuid4().hex[:24]
        second_path = "test/subcollection_2"
        with pytest.raises(ValueError):
            storage_provider.upload(test_content, storage_path, job_id)
        with pytest.raises(ValueError):
            storage_provider.get_file_content(storage_path, job_id)
        with pytest.raises(ValueError):
            storage_provider.move_file(storage_path, second_path, job_id)
        with pytest.raises(ValueError):
            storage_provider.delete_file(second_path, job_id)

    def test_upload_etc(self) -> None:
        """
        Test that it is possible to upload a file.
        """
        # create a mongodb object
        storage_provider = MongodbProviderExtended(self.get_login(), DB_NAME)

        # upload a file and get it back
        test_content = {"experiment_0": "Nothing happened here."}
        storage_path = "test/subcollection"

        job_id = uuid.uuid4().hex[:24]
        storage_provider.upload(test_content, storage_path, job_id)
        test_result = storage_provider.get_file_content(storage_path, job_id)

        assert test_content == test_result

        # make sure that get_file_content raises an error if the file does not exist
        with pytest.raises(FileNotFoundError):
            storage_provider.get_file_content(storage_path, "non_existing")

        with pytest.raises(FileNotFoundError):
            storage_provider.get_file_content(storage_path, uuid.uuid4().hex[:24])

        # move it and get it back
        second_path = "test/subcollection_2"
        storage_provider.move_file(storage_path, second_path, job_id)
        test_result = storage_provider.get_file_content(second_path, job_id)

        assert test_content == test_result

        # clean up our mess
        storage_provider.delete_file(second_path, job_id)

    def test_configs(self) -> None:
        """
        Test that we are able to obtain a list of backends.
        """
        # create a mongodb object
        storage_provider = MongodbProviderExtended(self.get_login(), DB_NAME)
        backend_name, backend_config_info = self.get_dummy_config()
        config_path = "backends/configs"

        storage_provider.upload_config(backend_config_info, backend_name)

        # can we get the backend in the list ?
        backends = storage_provider.get_backends()
        assert backend_name in backends

        # can we get the config of the backend ?
        backend_info = storage_provider.get_backend_dict(backend_name)
        backend_dict = backend_info.model_dump()
        assert (
            backend_dict["backend_name"]
            == f"mongodbtest_{backend_config_info.display_name}_simulator"
        )
        # make sure that we raise an error if we try to get a backend that does not exist
        with pytest.raises(FileNotFoundError):
            storage_provider.get_backend_dict("dummy_non_existing")

        # test how we can delete a backend. main challenge is to get the id of the config
        document_to_find = {"display_name": backend_name}

        database = storage_provider.client["backends"]
        collection = database["configs"]

        result_found = collection.find_one(document_to_find)
        storage_provider.delete_file(config_path, str(result_found["_id"]))

    def test_update_raise_error(self) -> None:
        """
        Test that it is update a file once it was uploaded.
        """

        # create a dropbox object
        storage_provider = MongodbProviderExtended(self.get_login(), DB_NAME)

        # file properties
        test_content = {"experiment_0": "Nothing happened here."}
        storage_path = "test/test_folder"
        mongo_id = uuid.uuid4().hex[:24]

        # make sure that we cannot update a file if it does not exist

        with pytest.raises(FileNotFoundError):
            storage_provider.update_file(test_content, storage_path, mongo_id)

        # upload a file and get it back
        storage_provider.upload(test_content, storage_path, mongo_id)
        test_result = storage_provider.get_file_content(storage_path, mongo_id)

        assert test_content == test_result

        # update it and get it back
        test_content = {"experiment_1": "Nothing happened here."}
        storage_provider.update_file(test_content, storage_path, mongo_id)
        test_result = storage_provider.get_file_content(storage_path, mongo_id)
        assert test_content == test_result

        # clean up our mess
        storage_provider.delete_file(storage_path, mongo_id)

    def test_status(self) -> None:
        """
        Test that we are able to obtain the status of the backend.
        """
        # create a mongodb object
        storage_provider = MongodbProviderExtended(self.get_login(), DB_NAME)

        # create a dummy config
        dummy_id = uuid.uuid4().hex[:5]
        dummy_dict: dict = {}
        dummy_dict["gates"] = []
        dummy_dict["name"] = "Dummy"
        dummy_dict["num_wires"] = 3
        dummy_dict["version"] = "0.0.1"
        dummy_dict["simulator"] = True
        dummy_dict["cold_atom_type"] = "fermion"
        dummy_dict["num_species"] = 1
        dummy_dict["wire_order"] = "interleaved"
        dummy_dict["max_shots"] = 5
        dummy_dict["max_experiments"] = 5
        dummy_dict["description"] = "Dummy simulator for testing"
        dummy_dict["supported_instructions"] = []

        backend_name = f"dummy{dummy_id}"
        dummy_dict["display_name"] = backend_name

        # create the necessary status entries
        dummy_dict["operational"] = True
        dummy_dict["pending_jobs"] = 7
        dummy_dict["status_msg"] = "All good"

        config_path = "backends/configs"
        config_info = BackendConfigSchemaIn(**dummy_dict)
        storage_provider.upload_config(config_info, backend_name)

        # can we get the backend in the list ?
        backends = storage_provider.get_backends()
        assert f"dummy{dummy_id}" in backends

        # can we get the status of the backend ?
        status_schema = storage_provider.get_backend_status(backend_name)
        status_dict = status_schema.model_dump()
        assert (
            status_dict["backend_name"]
            == f"mongodbtest_{dummy_dict['display_name']}_simulator"
        )

        assert status_dict["operational"] == dummy_dict["operational"]
        assert status_dict["backend_version"] == dummy_dict["version"]
        assert status_dict["pending_jobs"] == dummy_dict["pending_jobs"]
        assert status_dict["status_msg"] == dummy_dict["status_msg"]

        # test how we can delete a backend. main challenge is to get the id of the config
        document_to_find = {"display_name": backend_name}

        database = storage_provider.client["backends"]
        collection = database["configs"]

        result_found = collection.find_one(document_to_find)
        storage_provider.delete_file(config_path, str(result_found["_id"]))

    def test_jobs(self) -> None:
        """
        Test that we can handle the necessary functions for the jobs and status.
        """
        backend_name, job_id, username, storage_provider = self.job_tests(DB_NAME)

        # what happens if we try get an unknown job ?
        job_result = storage_provider.get_result(
            display_name=backend_name,
            username=username,
            job_id=uuid.uuid4().hex,
        )
        assert job_result.status == "ERROR"

<<<<<<< HEAD
        # now get the result
        result_info = storage_provider.get_result(
            display_name=backend_name,
            username=username,
            job_id=job_id,
        )
        result = result_info.model_dump()
        assert "_id" not in result.keys()
        assert dummy_result["results"] == result["results"]
=======
        # remove the obsolete job from the storage
        job_dir = "jobs/queued/" + backend_name
        storage_provider.delete_file(job_dir, job_id)
>>>>>>> f88c5b99

        # remove the obsolete collection from the storage
        database = storage_provider.client["jobs"]
        collection = database[f"queued.{backend_name}"]
        collection.drop()

        # remove the obsolete status from the storage
        status_dir = "status/" + backend_name
        storage_provider.delete_file(status_dir, job_id)

        # remove the obsolete collection from the storage
        database = storage_provider.client["status"]
        collection = database[backend_name]
        collection.drop()

        # remove the obsolete result from the storage
        result_json_dir = "results/" + backend_name
        storage_provider.delete_file(result_json_dir, job_id)
        # remove the obsolete collection from the storage
        database = storage_provider.client["results"]
        collection = database[backend_name]
        collection.drop()

        # remove the obsolete config from the storage
        config_path = "backends/configs"
        document_to_find = {"display_name": backend_name}

        database = storage_provider.client["backends"]
        collection = database["configs"]

        result_found = collection.find_one(document_to_find)
        storage_provider.delete_file(config_path, str(result_found["_id"]))<|MERGE_RESOLUTION|>--- conflicted
+++ resolved
@@ -300,21 +300,9 @@
         )
         assert job_result.status == "ERROR"
 
-<<<<<<< HEAD
-        # now get the result
-        result_info = storage_provider.get_result(
-            display_name=backend_name,
-            username=username,
-            job_id=job_id,
-        )
-        result = result_info.model_dump()
-        assert "_id" not in result.keys()
-        assert dummy_result["results"] == result["results"]
-=======
         # remove the obsolete job from the storage
         job_dir = "jobs/queued/" + backend_name
         storage_provider.delete_file(job_dir, job_id)
->>>>>>> f88c5b99
 
         # remove the obsolete collection from the storage
         database = storage_provider.client["jobs"]
